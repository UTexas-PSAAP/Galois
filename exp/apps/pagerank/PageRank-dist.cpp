--- conflicted
+++ resolved
@@ -131,15 +131,6 @@
 
     void operator() (GNode src, Galois::UserContext<GNode>& cnx) const {
       double sum = 0;
-<<<<<<< HEAD
-      LNode& sdata = g->at(src);
-      //std::cout << "n :" << sdata.nout <<"\n";
-      for (auto jj = g->in_edge_begin(src, Galois::MethodFlag::ALL), ej = g->in_edge_end(src, Galois::MethodFlag::SRC_ONLY); jj != ej; ++jj) {
-        GNode dst = g->dst(jj, Galois::MethodFlag::SRC_ONLY);
-        LNode& ddata = g->at(dst, Galois::MethodFlag::SRC_ONLY);
-        if(ddata.nout > 0)
-          sum += ddata.value / ddata.nout;
-=======
       Galois::MethodFlag flag_none = Galois::MethodFlag::NONE;
 
       LNode& sdata = g->at(src, Galois::MethodFlag::SRC_ONLY);
@@ -158,7 +149,6 @@
         {
           sum += ddata.value / ddata.nout;
         }
->>>>>>> d7a97954
       }
       float value = (1.0 - alpha) * sum + alpha;
       float diff = std::fabs(value - sdata.value);
@@ -400,10 +390,6 @@
     timerPR.start();
 
     PageRank::go(g);
-<<<<<<< HEAD
-    //PageRankMsg::go(g);
-=======
->>>>>>> d7a97954
 
     timerPR.stop();
 
