--- conflicted
+++ resolved
@@ -325,12 +325,11 @@
 template<typename T>
 struct has_deterministic_local_state: public trait_has_type<T>, has_deterministic_local_state_tag {};
 
-<<<<<<< HEAD
 
 /** For distributed Galois **/
 struct op_tag {};
-}
-=======
+
+}
 /**
  * Stats of multiple instance of a loop will be combined 
  * if this tag is passed
@@ -342,6 +341,4 @@
 } // close namespace Galois
 
 
-
->>>>>>> 58e02402
 #endif