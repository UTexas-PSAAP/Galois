--- conflicted
+++ resolved
@@ -33,13 +33,6 @@
 
 #include <map>
 
-<<<<<<< HEAD
-#ifdef GALOIS_USE_NUMA
-#include <numa.h>
-#endif
-
-=======
->>>>>>> 5c21ff6a
 using namespace Galois::Runtime;
 using namespace MM;
 using namespace LL;
@@ -87,47 +80,4 @@
     delete it->second;
   }
 }
-<<<<<<< HEAD
-#endif
-
-void* Galois::Runtime::MM::largeAlloc(size_t len) {
-  return malloc(len);
-}
-
-void Galois::Runtime::MM::largeFree(void* m, size_t len) {
-  free(m);
-}
-
-void* Galois::Runtime::MM::largeInterleavedAlloc(size_t len) {
-  void* data = 0;
-#if defined GALOIS_USE_NUMA_OLD
-  nodemask_t nm = numa_no_nodes;
-  unsigned int num = activeThreads;
-  for (unsigned y = 0; y < num; ++y)
-    nodemask_set(&nm, y/4);
-  data = numa_alloc_interleaved_subset(len, &nm);
-#elif defined GALOIS_USE_NUMA
-  bitmask* nm = numa_allocate_nodemask();
-  unsigned int num = activeThreads;
-  for (unsigned y = 0; y < num; ++y)
-    numa_bitmask_setbit(nm, y/4);
-  data = numa_alloc_interleaved_subset(len, nm);
-  numa_free_nodemask(nm);
-#else
-  data = malloc(len);
-#endif
-  if (!data)
-    abort();
-  return data;
-}
-
-void Galois::Runtime::MM::largeInterleavedFree(void* m, size_t len) {
-#ifdef GALOIS_USE_NUMA
-  numa_free(m, len);
-#else
-  free(m);
-#endif
-}
-=======
-#endif
->>>>>>> 5c21ff6a
+#endif