/** Connected components -*- C++ -*-
 * @file
 * @section License
 *
 * Galois, a framework to exploit amorphous data-parallelism in irregular
 * programs.
 *
 * Copyright (C) 2013, The University of Texas at Austin. All rights reserved.
 * UNIVERSITY EXPRESSLY DISCLAIMS ANY AND ALL WARRANTIES CONCERNING THIS
 * SOFTWARE AND DOCUMENTATION, INCLUDING ANY WARRANTIES OF MERCHANTABILITY,
 * FITNESS FOR ANY PARTICULAR PURPOSE, NON-INFRINGEMENT AND WARRANTIES OF
 * PERFORMANCE, AND ANY WARRANTY THAT MIGHT OTHERWISE ARISE FROM COURSE OF
 * DEALING OR USAGE OF TRADE.  NO WARRANTY IS EITHER EXPRESS OR IMPLIED WITH
 * RESPECT TO THE USE OF THE SOFTWARE OR DOCUMENTATION. Under no circumstances
 * shall University be liable for incidental, special, indirect, direct or
 * consequential damages or loss of profits, interruption of business, or
 * related expenses which may arise from use of Software or Documentation,
 * including but not limited to those resulting from defects in Software and/or
 * Documentation, or loss or inaccuracy of data of any kind.
 *
 * @section Description
 *
 * Compute the connect components of a graph and optionally write out the largest
 * component to file.
 *
 * @author Donald Nguyen <ddn@cs.utexas.edu>
 */
#include "Galois/Galois.h"
#include "Galois/Accumulator.h"
#include "Galois/Bag.h"
#include "Galois/Statistic.h"
#include "Galois/UnionFind.h"
#include "Galois/Graph/LCGraph.h"
#include "Galois/ParallelSTL/ParallelSTL.h"
#include "Galois/Graph/TypeTraits.h"
#ifdef GALOIS_USE_EXP
#include <boost/mpl/if.hpp>
#include "Galois/Reduction.h"
#include "Galois/Graph/ReplicatedGraph.h"
#include "Galois/Graph/OCGraph.h"
#include "Galois/Graph/GraphNodeBag.h"
#include "Galois/DomainSpecificExecutors.h"
#endif
#include "llvm/Support/CommandLine.h"

#include "Lonestar/BoilerPlate.h"

#include <utility>
#include <vector>
#include <algorithm>
#include <iostream>

const char* name = "Connected Components";
<<<<<<< HEAD
const char* desc = "Compute connected components of a graph\n";
=======
const char* desc = "Computes the connected components of a graph";
>>>>>>> 52ffdfe7
const char* url = 0;

enum class Algo {
  async,
  asyncOc,
  graphchi,
  graphlab,
  labelProp,
  ligra,
  ligraChi,
  serial,
  sync
};

enum class WriteType {
  none,
  largest
};

namespace cll = llvm::cl;
static cll::opt<std::string> inputFilename(cll::Positional, cll::desc("<input file>"), cll::Required);
static cll::opt<std::string> outputFilename(cll::Positional, cll::desc("[output file]"), cll::init("largest.gr"));
static cll::opt<std::string> transposeGraphName("graphTranspose", cll::desc("Transpose of input graph"));
static cll::opt<bool> symmetricGraph("symmetricGraph", cll::desc("Input graph is symmetric"), cll::init(false));
static cll::opt<unsigned int> memoryLimit("memoryLimit",
    cll::desc("Memory limit for out-of-core algorithms (in MB)"), cll::init(~0U));
static cll::opt<WriteType> writeType("output", cll::desc("Output type:"),
    cll::values(
      clEnumValN(WriteType::none, "none", "None (default)"),
      clEnumValN(WriteType::largest, "largest", "Write largest component"),
      clEnumValEnd), cll::init(WriteType::none));
static cll::opt<Algo> algo("algo", cll::desc("Choose an algorithm:"),
    cll::values(
      clEnumValN(Algo::async, "async", "Asynchronous (default)"),
      clEnumValN(Algo::asyncOc, "asyncOc", "Asynchronous out-of-core memory"),
      clEnumValN(Algo::graphchi, "graphchi", "Using GraphChi programming model"),
      clEnumValN(Algo::graphlab, "graphlab", "Using GraphLab programming model"),
      clEnumValN(Algo::labelProp, "labelProp", "Using label propagation algorithm"),
      clEnumValN(Algo::ligraChi, "ligraChi", "Using Ligra and GraphChi programming model"),
      clEnumValN(Algo::ligra, "ligra", "Using Ligra programming model"),
      clEnumValN(Algo::serial, "serial", "Serial"),
      clEnumValN(Algo::sync, "sync", "Synchronous"),
      clEnumValEnd), cll::init(Algo::async));

struct Node: public Galois::UnionFindNode<Node> {
  typedef Node* component_type;
  unsigned int id;

  component_type component() { return this->findAndCompress(); }
};

template<typename Graph>
void readInOutGraph(Graph& graph) {
  using namespace Galois::Graph;
  if (symmetricGraph) {
    Galois::Graph::readGraph(graph, inputFilename);
  } else if (transposeGraphName.size()) {
    Galois::Graph::readGraph(graph, inputFilename, transposeGraphName);
  } else {
    GALOIS_DIE("Graph type not supported");
  }
}

/** 
 * Serial connected components algorithm. Just use union-find.
 */
struct SerialAlgo {
  typedef Galois::Graph::LC_CSR_Graph<Node,void>::with_no_lockable<true> Graph;
  typedef Graph::GraphNode GNode;

  void readGraph(Graph& graph) { Galois::Graph::readGraph(graph, inputFilename); }

  struct Merge {
    Graph& graph;
    Merge(Graph& g): graph(g) { }

    void operator()(const GNode& src) const {
      Node& sdata = graph.getData(src, Galois::MethodFlag::NONE);
      
      for (Graph::edge_iterator ii = graph.edge_begin(src, Galois::MethodFlag::NONE),
          ei = graph.edge_end(src, Galois::MethodFlag::NONE); ii != ei; ++ii) {
        GNode dst = graph.getEdgeDst(ii);
        Node& ddata = graph.getData(dst, Galois::MethodFlag::NONE);
        sdata.merge(&ddata);
      }
    }
  };

  void operator()(Graph& graph) {
    std::for_each(graph.begin(), graph.end(), Merge(graph));
  }
};

/**
 * Synchronous connected components algorithm.  Initially all nodes are in
 * their own component. Then, we merge endpoints of edges to form the spanning
 * tree. Merging is done in two phases to simplify concurrent updates: (1)
 * find components and (2) union components.  Since the merge phase does not
 * do any finds, we only process a fraction of edges at a time; otherwise,
 * the union phase may unnecessarily merge two endpoints in the same
 * component.
 */
struct SynchronousAlgo {
  typedef Galois::Graph::LC_CSR_Graph<Node,void>::with_no_lockable<true>::with_numa_alloc<true> Graph;
  typedef Graph::GraphNode GNode;

  void readGraph(Graph& graph) { Galois::Graph::readGraph(graph, inputFilename); }

  struct Edge {
    GNode src;
    Node* ddata;
    int count;
    Edge(GNode src, Node* ddata, int count): src(src), ddata(ddata), count(count) { }
  };

  Galois::InsertBag<Edge> wls[2];
  Galois::InsertBag<Edge>* next;
  Galois::InsertBag<Edge>* cur;

  struct Initialize {
    Graph& graph;
    Galois::InsertBag<Edge>& next;
    Initialize(Graph& g, Galois::InsertBag<Edge>& next): graph(g), next(next) { }

    //! Add the first edge between components to the worklist
    void operator()(const GNode& src) const {
      for (Graph::edge_iterator ii = graph.edge_begin(src, Galois::MethodFlag::NONE),
          ei = graph.edge_end(src, Galois::MethodFlag::NONE); ii != ei; ++ii) {
        GNode dst = graph.getEdgeDst(ii);
        if (symmetricGraph && src >= dst)
          continue;
        Node& ddata = graph.getData(dst, Galois::MethodFlag::NONE);
        next.push(Edge(src, &ddata, 0));
        break;
      }
    }
  };

  struct Merge {
    Graph& graph;
    Galois::Statistic& emptyMerges;
    Merge(Graph& g, Galois::Statistic& e): graph(g), emptyMerges(e) { }

    void operator()(const Edge& edge) const {
      Node& sdata = graph.getData(edge.src, Galois::MethodFlag::NONE);
      if (!sdata.merge(edge.ddata))
        emptyMerges += 1;
    }
  };

  struct Find {
    typedef int tt_does_not_need_aborts;
    typedef int tt_does_not_need_parallel_push;
    typedef int tt_does_not_need_stats;

    Graph& graph;
    Galois::InsertBag<Edge>& next;
    Find(Graph& g, Galois::InsertBag<Edge>& next): graph(g), next(next) { }

    //! Add the next edge between components to the worklist
    void operator()(const Edge& edge, Galois::UserContext<Edge>&) const {
      (*this)(edge);
    }

    void operator()(const Edge& edge) const {
      GNode src = edge.src;
      Node& sdata = graph.getData(src, Galois::MethodFlag::NONE);
      Node* scomponent = sdata.findAndCompress();
      Graph::edge_iterator ii = graph.edge_begin(src, Galois::MethodFlag::NONE);
      Graph::edge_iterator ei = graph.edge_end(src, Galois::MethodFlag::NONE);
      int count = edge.count + 1;
      std::advance(ii, count);
      for (; ii != ei; ++ii, ++count) {
        GNode dst = graph.getEdgeDst(ii);
        if (symmetricGraph && src >= dst)
          continue;
        Node& ddata = graph.getData(dst, Galois::MethodFlag::NONE);
        Node* dcomponent = ddata.findAndCompress();
        if (scomponent != dcomponent) {
          next.push(Edge(src, dcomponent, count));
          break;
        }
      }
    }
  };

  void operator()(Graph& graph) {
    Galois::Statistic rounds("Rounds");
    Galois::Statistic emptyMerges("EmptyMerges");

    cur = &wls[0];
    next = &wls[1];
    Galois::do_all_local(&graph, Initialize(graph, *cur));

    while (!cur->empty()) {
      Galois::do_all_local(cur, Merge(graph, emptyMerges));
      Galois::for_each_local(cur, Find(graph, *next));
      cur->clear();
      std::swap(cur, next);
      rounds += 1;
    }
  }
};

struct LabelPropAlgo {
  struct LNode {
    typedef unsigned int component_type;
    unsigned int id;
    unsigned int comp;
    
    component_type component() { return comp; }
    bool isRep() { return id == comp; }
  };

  typedef Galois::Graph::LC_CSR_Graph<LNode,void>
    ::with_no_lockable<true> 
    ::with_numa_alloc<true> InnerGraph;
  typedef Galois::Graph::LC_InOut_Graph<InnerGraph> Graph;
  typedef Graph::GraphNode GNode;
  typedef LNode::component_type component_type;

  void readGraph(Graph& graph) {
    readInOutGraph(graph);
  }

  struct Initialize {
    Graph& graph;

    Initialize(Graph& g): graph(g) { }
    void operator()(GNode n) {
      LNode& data = graph.getData(n, Galois::MethodFlag::NONE);
      data.comp = data.id;
    }
  };

  template<bool Forward,bool Backward>
  struct Process {
    typedef int tt_does_not_need_aborts;
    Graph& graph;
    Process(Graph& g): graph(g) { }

    template<typename Iterator,typename GetNeighbor>
    void update(LNode& sdata, Iterator ii, Iterator ei, GetNeighbor get, Galois::UserContext<GNode>& ctx) {
      for (; ii != ei; ++ii) {
        GNode dst = get(ii);
        LNode& ddata = graph.getData(dst, Galois::MethodFlag::NONE);

        while (true) {
          component_type old = ddata.comp;
          component_type newV = sdata.comp;
          if (old <= newV)
            break;
          if (__sync_bool_compare_and_swap(&ddata.comp, old, newV)) {
            ctx.push(dst);
            break;
          }
        }
      }
    }

    //! Add the next edge between components to the worklist
    void operator()(const GNode& src, Galois::UserContext<GNode>& ctx) {
      LNode& sdata = graph.getData(src, Galois::MethodFlag::NONE);
      
      if (Backward) {
        update(sdata, graph.in_edge_begin(src, Galois::MethodFlag::NONE), graph.in_edge_end(src, Galois::MethodFlag::NONE),
            [&](typename Graph::in_edge_iterator ii) { return graph.getInEdgeDst(ii); }, ctx);
      } 
      if (Forward) {
        update(sdata, graph.edge_begin(src, Galois::MethodFlag::NONE), graph.edge_end(src, Galois::MethodFlag::NONE),
            [&](typename Graph::edge_iterator ii) { return graph.getEdgeDst(ii); }, ctx);
      }
    }
  };

  void operator()(Graph& graph) {
    typedef Galois::WorkList::dChunkedFIFO<256> WL;

    Galois::do_all_local(&graph, Initialize(graph));
    if (symmetricGraph) {
      Galois::for_each_local<WL>(&graph, Process<true,false>(graph));
    } else {
      Galois::for_each_local<WL>(&graph, Process<true,true>(graph));
    }
  }
};

#ifdef GALOIS_USE_EXP
template<bool UseGraphChi>
struct LigraAlgo: public Galois::LigraGraphChi::ChooseExecutor<UseGraphChi>  {
  struct LNode {
    typedef unsigned int component_type;
    unsigned int id;
    unsigned int comp;
    unsigned int oldComp;
    
    component_type component() { return comp; }
    bool isRep() { return id == comp; }
  };

  typedef typename Galois::Graph::LC_CSR_Graph<LNode,void>
    ::template with_no_lockable<true> 
    ::template with_numa_alloc<true> InnerGraph;
  typedef typename boost::mpl::if_c<UseGraphChi,
          Galois::Graph::OCImmutableEdgeGraph<LNode,void>,
          Galois::Graph::LC_InOut_Graph<InnerGraph>>::type
          Graph;
  typedef typename Graph::GraphNode GNode;

  template<typename Bag>
  struct Initialize {
    Graph& graph;
    Bag& bag;

    Initialize(Graph& g, Bag& b): graph(g), bag(b) { }
    void operator()(GNode n) {
      LNode& data = graph.getData(n, Galois::MethodFlag::NONE);
      data.comp = data.id;
      bag.push(n, graph.sizeEdges() / graph.size());
    }
  };

  struct Copy {
    Graph& graph;

    Copy(Graph& g): graph(g) { }
    void operator()(size_t n, Galois::UserContext<size_t>&) {
      (*this)(n);
    }
    void operator()(size_t id) {
      GNode n = graph.nodeFromId(id);
      LNode& data = graph.getData(n, Galois::MethodFlag::NONE);
      data.oldComp = data.comp;
    }
  };

  struct EdgeOperator {
    template<typename GTy>
    bool cond(GTy& graph, typename GTy::GraphNode) { return true; }
    
    template<typename GTy>
    bool operator()(GTy& graph, typename GTy::GraphNode src, typename GTy::GraphNode dst, typename GTy::edge_data_reference) {
      LNode& sdata = graph.getData(src, Galois::MethodFlag::NONE);
      LNode& ddata = graph.getData(dst, Galois::MethodFlag::NONE);

      typename LNode::component_type orig = ddata.comp;
      while (true) {
        typename LNode::component_type old = ddata.comp;
        if (old <= sdata.comp)
          return false;
        if (__sync_bool_compare_and_swap(&ddata.comp, old, sdata.comp)) {
          return orig == ddata.oldComp;
        }
      }
      return false;
    }
  };

  void readGraph(Graph& graph) {
    readInOutGraph(graph);
    this->checkIfInMemoryGraph(graph, memoryLimit);
  }

  void operator()(Graph& graph) {
    typedef Galois::WorkList::dChunkedFIFO<256> WL;
    typedef Galois::GraphNodeBagPair<> BagPair;
    BagPair bags(graph.size());

    Galois::do_all_local(&graph, Initialize<typename BagPair::bag_type>(graph, bags.next()));
    while (!bags.next().empty()) {
      bags.swap();
      Galois::for_each_local<WL>(&bags.cur(), Copy(graph));
      this->outEdgeMap(memoryLimit, graph, EdgeOperator(), bags.cur(), bags.next(), false);
    } 
  }
};

struct GraphChiAlgo: public Galois::LigraGraphChi::ChooseExecutor<true> {
  struct LNode {
    typedef unsigned int component_type;
    unsigned int id;
    unsigned int comp;
    
    component_type component() { return comp; }
    bool isRep() { return id == comp; }
  };

  typedef Galois::Graph::OCImmutableEdgeGraph<LNode,void> Graph;
  typedef Graph::GraphNode GNode;
  typedef Galois::GraphNodeBagPair<> BagPair;

  void readGraph(Graph& graph) {
    readInOutGraph(graph);
    this->checkIfInMemoryGraph(graph, memoryLimit);
  }

  struct Initialize {
    Graph& graph;

    Initialize(Graph& g): graph(g) { }
    void operator()(GNode n) {
      LNode& data = graph.getData(n, Galois::MethodFlag::NONE);
      data.comp = data.id;
    }
  };

  struct Process {
    typedef int tt_does_not_need_aborts;
    typedef int tt_does_not_need_parallel_push;

    typedef BagPair::bag_type bag_type;
    bag_type& next;

    Process(bag_type& n): next(n) { }

    //! Add the next edge between components to the worklist
    template<typename GTy>
    void operator()(GTy& graph, const GNode& src) const {
      LNode& sdata = graph.getData(src, Galois::MethodFlag::NONE);

      typename LNode::component_type m = sdata.comp;

      for (typename GTy::edge_iterator ii = graph.edge_begin(src, Galois::MethodFlag::NONE),
          ei = graph.edge_end(src, Galois::MethodFlag::NONE); ii != ei; ++ii) {
        GNode dst = graph.getEdgeDst(ii);
        LNode& ddata = graph.getData(dst, Galois::MethodFlag::NONE);
        m = std::min(m, ddata.comp);
      }

      for (typename GTy::in_edge_iterator ii = graph.in_edge_begin(src, Galois::MethodFlag::NONE),
          ei = graph.in_edge_end(src, Galois::MethodFlag::NONE); ii != ei; ++ii) {
        GNode dst = graph.getInEdgeDst(ii);
        LNode& ddata = graph.getData(dst, Galois::MethodFlag::NONE);
        m = std::min(m, ddata.comp);
      }

      if (m != sdata.comp) {
        sdata.comp = m;
        for (typename GTy::edge_iterator ii = graph.edge_begin(src, Galois::MethodFlag::NONE),
            ei = graph.edge_end(src, Galois::MethodFlag::NONE); ii != ei; ++ii) {
          GNode dst = graph.getEdgeDst(ii);
          LNode& ddata = graph.getData(dst, Galois::MethodFlag::NONE);
          if (m < ddata.comp) {
            next.push(graph.idFromNode(dst), 1);
          }
        }
        for (typename GTy::in_edge_iterator ii = graph.in_edge_begin(src, Galois::MethodFlag::NONE),
            ei = graph.in_edge_end(src, Galois::MethodFlag::NONE); ii != ei; ++ii) {
          GNode dst = graph.getInEdgeDst(ii);
          LNode& ddata = graph.getData(dst, Galois::MethodFlag::NONE);
          if (m < ddata.comp) {
            next.push(graph.idFromNode(dst), 1);
          }
        }
      }
    }
  };

  void operator()(Graph& graph) {
    BagPair bags(graph.size());

    Galois::do_all_local(&graph, Initialize(graph));
    Galois::GraphChi::vertexMap(graph, Process(bags.next()), memoryLimit);
    while (!bags.next().empty()) {
      bags.swap();
      Galois::GraphChi::vertexMap(graph, Process(bags.next()), bags.cur(), memoryLimit);
    } 
  }
};

struct GraphLabAlgo {
  struct LNode {
    typedef size_t component_type;
    unsigned int id;
    component_type labelid;
    
    component_type component() { return labelid; }
    bool isRep() { return id == labelid; }
  };

<<<<<<< HEAD
  typedef Galois::Graph::ReplicatedGraph<LNode,void> Graph;
=======
  typedef Galois::Graph::LC_CSR_Graph<LNode,void>
    ::with_no_lockable<true> 
    ::with_numa_alloc<true> InnerGraph;
  typedef Galois::Graph::LC_InOut_Graph<InnerGraph> Graph;
>>>>>>> 52ffdfe7
  typedef Graph::GraphNode GNode;

  struct Initialize {
    typedef int tt_does_not_need_aborts;
    typedef int tt_does_not_need_parallel_push;

    gptr<Graph> graph;
    Graph* pGraph;

    Initialize() { }
    Initialize(Graph& g): graph(&g) { pGraph = &*graph; }

    void operator()(GNode n, Galois::UserContext<GNode>&) {
      LNode& data = pGraph->getData(n, Galois::MethodFlag::NONE);
      data.id = n; // Initialize distributed copies
      //std::cout << networkHostID << " " << Galois::Runtime::LL::getTID() << " " << data.id << " " << n << "\n";
      data.labelid = data.id;
    }

    typedef int tt_has_serialize;
    void serialize(SendBuffer& buf) const { gSerialize(buf, graph); }
    void deserialize(RecvBuffer& buf) { gDeserialize(buf, graph); pGraph = &*graph; }
  };

  struct Program {
    typedef size_t gather_type;

    struct message_type {
      size_t value;
      message_type(): value(std::numeric_limits<size_t>::max()) { }
      explicit message_type(size_t v): value(v) { }
      message_type& operator+=(const message_type& other) {
        value = std::min<size_t>(value, other.value);
        return *this;
      }

      typedef int tt_has_serialize;
      void serialize(Galois::Runtime::Distributed::SerializeBuffer& s) const {
        Galois::Runtime::Distributed::gSerialize(s, value);
      }
      void deserialize(DeSerializeBuffer& s) {
        Galois::Runtime::Distributed::gDeserialize(s, value);
      }
    };

    typedef int tt_needs_scatter_out_edges;
    typedef int tt_needs_scatter_in_edges;

  private:
    size_t received_labelid;
    bool perform_scatter;

  public:
    Program(): received_labelid(std::numeric_limits<size_t>::max()), perform_scatter(false) { }

    void init(Graph& graph, GNode node, const message_type& msg) {
      received_labelid = msg.value;
    }

    void apply(Graph& graph, GNode node, const gather_type&) {
      if (received_labelid == std::numeric_limits<size_t>::max()) {
        perform_scatter = true;
      } else if (graph.getData(node, Galois::MethodFlag::NONE).labelid > received_labelid) {
        perform_scatter = true;
        graph.getData(node, Galois::MethodFlag::WRITE).labelid = received_labelid;
        // XXX
      }
    }

    bool needsScatter(Graph& graph, GNode node) {
      return perform_scatter;
    }

    void gather(Graph& graph, GNode node, GNode src, GNode dst, gather_type&, typename Graph::edge_data_reference) { }

    void scatter(Graph& graph, GNode node, GNode src, GNode dst,
        Galois::GraphLab::Context<Graph,Program>& ctx, typename Graph::edge_data_reference) {
      LNode& data = graph.getData(node, Galois::MethodFlag::NONE);

      if (node == src && graph.getData(dst, Galois::MethodFlag::NONE).labelid > data.labelid) {
        ctx.push(dst, message_type(data.labelid));
      } else if (node == dst && graph.getData(src, Galois::MethodFlag::NONE).labelid > data.labelid) {
        ctx.push(src, message_type(data.labelid));
      }
    }
  };

  void readGraph(Graph& graph) {
    readInOutGraph(graph);
  }

  typedef Galois::DGReducible<size_t, std::plus<size_t>> Counter;

  struct Count {
    typedef int tt_does_not_need_aborts;
    typedef int tt_does_not_need_parallel_push;

    gptr<Graph> graph;
    gptr<Counter> counter;
    Graph* pGraph;
    Counter* pCounter;

    Count() { }
    Count(Graph& g, gptr<Counter> c): graph(&g), counter(c) { pGraph = &*graph; pCounter = &*counter; }

    void operator()(GNode n, Galois::UserContext<GNode>&) {
      LNode& data = pGraph->getData(n, Galois::MethodFlag::NONE);
      if (data.labelid == data.id) {
        //std::cout << networkHostID << " " << Galois::Runtime::LL::getTID() << " " << data.id << " " << n << "\n";
        pCounter->get() += 1;
      }
    }

    typedef int tt_has_serialize;
    void serialize(SendBuffer& buf) const { gSerialize(buf, graph, counter); }
    void deserialize(RecvBuffer& buf) { gDeserialize(buf, graph, counter); pGraph = &*graph; pCounter = &*counter; }
  };

  void countComponents(Graph& graph) {
    Counter* count = new Counter; // XXX for distributed version
    gptr<Counter> c(count);
    gptr<Graph> ptr(&graph);
    Galois::for_each_local(ptr, Count(graph, c));
    std::cout << "Components : " << c->doReduce() << "\n";
  }

  void operator()(Graph& graph) {
    gptr<Graph> ptr(&graph);
    Galois::for_each_local(ptr, Initialize(graph));
    //std::for_each(graph.begin(), graph.end(), Initialize(graph));

    assert(0 && "fixme");
    //Galois::GraphLab::SyncEngine<Graph,Program> engine(graph);
    //engine.execute();
    if (true)
      countComponents(graph);
  }
};

struct AsyncOCAlgo {
  typedef Galois::Graph::OCImmutableEdgeGraph<Node,void> Graph;
  typedef Graph::GraphNode GNode;

  void readGraph(Graph& graph) {
    readInOutGraph(graph);
  }

  struct Merge {
    typedef int tt_does_not_need_aborts;
    typedef int tt_does_not_need_parallel_push;

    Galois::Statistic& emptyMerges;
    Merge(Galois::Statistic& e): emptyMerges(e) { }

    //! Add the next edge between components to the worklist
    template<typename GTy>
    void operator()(GTy& graph, const GNode& src) const {
      Node& sdata = graph.getData(src, Galois::MethodFlag::NONE);

      for (typename GTy::edge_iterator ii = graph.edge_begin(src, Galois::MethodFlag::NONE),
          ei = graph.edge_end(src, Galois::MethodFlag::NONE); ii != ei; ++ii) {
        GNode dst = graph.getEdgeDst(ii);
        Node& ddata = graph.getData(dst, Galois::MethodFlag::NONE);

        if (symmetricGraph && src >= dst)
          continue;

        if (!sdata.merge(&ddata))
          emptyMerges += 1;
      }
    }
  };

  void operator()(Graph& graph) {
    Galois::Statistic emptyMerges("EmptyMerges");
    
    Galois::GraphChi::vertexMap(graph, Merge(emptyMerges), memoryLimit);
  }
};
#endif

/**
 * Like synchronous algorithm, but if we restrict path compression (as done is
 * @link{UnionFindNode}), we can perform unions and finds concurrently.
 */
struct AsyncAlgo {
  typedef Galois::Graph::LC_CSR_Graph<Node,void>
    ::with_numa_alloc<true>
    ::with_no_lockable<true> 
    Graph;
  typedef Graph::GraphNode GNode;

  void readGraph(Graph& graph) { Galois::Graph::readGraph(graph, inputFilename); }

  struct Merge {
    typedef int tt_does_not_need_aborts;
    typedef int tt_does_not_need_parallel_push;

    Graph& graph;
    Galois::Statistic& emptyMerges;
    Merge(Graph& g, Galois::Statistic& e): graph(g), emptyMerges(e) { }

    //! Add the next edge between components to the worklist
    void operator()(const GNode& src, Galois::UserContext<GNode>&) const {
      (*this)(src);
    }

    void operator()(const GNode& src) const {
      Node& sdata = graph.getData(src, Galois::MethodFlag::NONE);

      for (Graph::edge_iterator ii = graph.edge_begin(src, Galois::MethodFlag::NONE),
          ei = graph.edge_end(src, Galois::MethodFlag::NONE); ii != ei; ++ii) {
        GNode dst = graph.getEdgeDst(ii);
        Node& ddata = graph.getData(dst, Galois::MethodFlag::NONE);

        if (symmetricGraph && src >= dst)
          continue;

        if (!sdata.merge(&ddata))
          emptyMerges += 1;
      }
    }
  };

  void operator()(Graph& graph) {
    Galois::Statistic emptyMerges("EmptyMerges");
    Galois::for_each_local(&graph, Merge(graph, emptyMerges));
  }
};

template<typename Graph>
struct is_bad {
  typedef typename Graph::GraphNode GNode;
  Graph& graph;

  is_bad(Graph& g): graph(g) { }

  bool operator()(const GNode& n) const {
    typedef typename Graph::node_data_reference node_data_reference;

    node_data_reference me = graph.getData(n);
    for (typename Graph::edge_iterator ii = graph.edge_begin(n), ei = graph.edge_end(n); ii != ei; ++ii) {
      GNode dst = graph.getEdgeDst(ii);
      node_data_reference data = graph.getData(dst);
      if (data.component() != me.component()) {
        std::cerr << "not in same component: "
          << me.id << " (" << me.component() << ")"
          << " and "
          << data.id << " (" << data.component() << ")"
          << "\n";
        return true;
      }
    }
    return false;
  }
};

template<typename Graph>
bool verify(Graph& graph,
    typename std::enable_if<Galois::Graph::is_segmented<Graph>::value>::type* = 0) {
  return true;
}

template<typename Graph>
bool verify(Graph& graph,
    typename std::enable_if<!Galois::Graph::is_segmented<Graph>::value>::type* = 0) {
  return Galois::ParallelSTL::find_if(graph.begin(), graph.end(), is_bad<Graph>(graph)) == graph.end();
}

template<typename Graph>
void writeComponent(Graph& graph, typename Graph::node_data_type::component_type component,
    typename std::enable_if<Galois::Graph::is_segmented<Graph>::value>::type* = 0) {
  std::cerr << "Writing component not supported for this graph\n";
  abort();
}

template<typename Graph>
void writeComponent(Graph& graph, typename Graph::node_data_type::component_type component,
    typename std::enable_if<!Galois::Graph::is_segmented<Graph>::value>::type* = 0) {
  typedef typename Graph::GraphNode GNode;
  typedef typename Graph::node_data_reference node_data_reference;

  // id == 1 if node is in component
  size_t numEdges = 0;
  size_t numNodes = 0;
  for (typename Graph::iterator ii = graph.begin(), ei = graph.end(); ii != ei; ++ii) {
    node_data_reference data = graph.getData(*ii);
    data.id = data.component() == component ? 1 : 0;
    if (data.id) {
      size_t degree = 
        std::distance(graph.edge_begin(*ii, Galois::MethodFlag::NONE), graph.edge_end(*ii, Galois::MethodFlag::NONE));
      numEdges += degree;
      numNodes += 1;
    }
  }

  typedef Galois::Graph::FileGraphWriter Writer;
  Writer p;
  p.setNumNodes(numNodes);
  p.setNumEdges(numEdges);

  p.phase1();
  // partial sums of ids: id == new_index + 1
  typename Graph::node_data_type* prev = 0;
  for (typename Graph::iterator ii = graph.begin(), ei = graph.end(); ii != ei; ++ii) {
    node_data_reference data = graph.getData(*ii);
    if (prev)
      data.id = prev->id + data.id;
    if (data.component() == component) {
      size_t degree = 
        std::distance(graph.edge_begin(*ii, Galois::MethodFlag::NONE), graph.edge_end(*ii, Galois::MethodFlag::NONE));
      size_t sid = data.id - 1;
      assert(sid < numNodes);
      p.incrementDegree(sid, degree);
    }
    
    prev = &data;
  }

  assert(!prev || prev->id == numNodes);

  p.phase2();
  for (typename Graph::iterator ii = graph.begin(), ei = graph.end(); ii != ei; ++ii) {
    node_data_reference data = graph.getData(*ii);
    if (data.component() != component)
      continue;

    size_t sid = data.id - 1;

    for (typename Graph::edge_iterator jj = graph.edge_begin(*ii, Galois::MethodFlag::NONE),
        ej = graph.edge_end(*ii, Galois::MethodFlag::NONE); jj != ej; ++jj) {
      GNode dst = graph.getEdgeDst(jj);
      node_data_reference ddata = graph.getData(dst, Galois::MethodFlag::NONE);
      size_t did = ddata.id - 1;

      //assert(ddata.component == component);
      assert(sid < numNodes && did < numNodes);
      p.addNeighbor(sid, did);
    }
  }

  p.finish<void>();

  std::cout
    << "Writing largest component to " << outputFilename
    << " (nodes: " << numNodes << " edges: " << numEdges << ")\n";

  p.structureToFile(outputFilename);
}

template<typename Graph>
struct CountLargest {
  typedef typename Graph::node_data_type::component_type component_type;
  typedef std::map<component_type,int> Map;
  typedef typename Graph::GraphNode GNode;

  struct Accums {
    Galois::GMapElementAccumulator<Map> map;
    Galois::GAccumulator<size_t> trivial;
  };

  Graph& graph;
  Accums& accums;
  
  CountLargest(Graph& g, Accums& accums): graph(g), accums(accums) { }
  
  void operator()(const GNode& x) {
    typename Graph::node_data_reference n = graph.getData(x, Galois::MethodFlag::NONE);
    // Ignore trivial components
    if (n.isRep()) {
      accums.trivial += 1;
      return;
    }

    accums.map.update(n.component(), 1);
  }
};

template<typename Graph>
struct ComponentSizePair {
  typedef typename Graph::node_data_type::component_type component_type;

  component_type component;
  int size;

  struct Max {
    ComponentSizePair operator()(const ComponentSizePair& a, const ComponentSizePair& b) const {
      if (a.size > b.size)
        return a;
      return b;
    }
  };

  ComponentSizePair(): component(0), size(0) { }
  ComponentSizePair(component_type c, int s): component(c), size(s) { }
};

template<typename Graph>
struct ReduceMax {
  typedef typename Graph::node_data_type::component_type component_type;
  typedef Galois::GSimpleReducible<ComponentSizePair<Graph>,typename ComponentSizePair<Graph>::Max> Accum;

  Accum& accum;

  ReduceMax(Accum& accum): accum(accum) { }

  void operator()(const std::pair<component_type,int>& x) {
    accum.update(ComponentSizePair<Graph>(x.first, x.second));
  }
};

template<typename Graph>
typename Graph::node_data_type::component_type findLargest(Graph& graph) {
  typedef CountLargest<Graph> CL;
  typedef ReduceMax<Graph> RM;

  typename CL::Accums accums;
  Galois::do_all_local(graph, CL(graph, accums));
  typename CL::Map& map = accums.map.reduce();
  size_t trivialComponents = accums.trivial.reduce();

  typename RM::Accum accumMax;
  Galois::do_all(map.begin(), map.end(), RM(accumMax));
  ComponentSizePair<Graph>& largest = accumMax.reduce();

  // Compensate for dropping trivial entries of components
  double ratio = graph.size() - trivialComponents + map.size();
  size_t largestSize = largest.size + 1;
  if (ratio)
    ratio = largestSize / ratio;

  std::cout << "Number of components: " << map.size() << " (largest: " << largestSize << " [" << ratio << "])\n";
  std::cout << "Trivial components: " << (trivialComponents - 1) << "\n";

  return largest.component;
}

template<typename Algo>
void run() {
  typedef typename Algo::Graph Graph;
  typedef typename Graph::GraphNode GNode;

  Algo algo;
  Graph graph;

  algo.readGraph(graph);
  std::cout << "Read " << graph.size() << " nodes\n";

  unsigned int id = 0;
  for (typename Graph::iterator ii = graph.begin(), ei = graph.end(); ii != ei; ++ii, ++id) {
    graph.getData(*ii).id = id;
  }
  
  Galois::preAlloc(numThreads + (2 * graph.size() * sizeof(typename Graph::node_data_type)) / Galois::Runtime::MM::pageSize);
  Galois::reportPageAlloc("MeminfoPre");

  Galois::StatTimer T;
  T.start();
  algo(graph);
  T.stop();

  Galois::reportPageAlloc("MeminfoPost");

  if (!skipVerify || writeType == WriteType::largest) {
    auto component = findLargest(graph);
    if (!verify(graph)) {
      std::cerr << "verification failed\n";
      assert(0 && "verification failed");
      abort();
    }
    if (writeType == WriteType::largest && component) {
      writeComponent(graph, component);
    }
  }
}

int main(int argc, char** argv) {
  Galois::StatManager statManager;
  LonestarStart(argc, argv, name, desc, url);

  Galois::Runtime::Distributed::networkStart();

  Galois::StatTimer T("TotalTime");
  T.start();
  switch (algo) {
    case Algo::async: run<AsyncAlgo>(); break;
    case Algo::labelProp: run<LabelPropAlgo>(); break;
#ifdef GALOIS_USE_EXP
    case Algo::asyncOc: run<AsyncOCAlgo>(); break;
    case Algo::graphchi: run<GraphChiAlgo>(); break;
    case Algo::graphlab: run<GraphLabAlgo>(); break;
    case Algo::ligraChi: run<LigraAlgo<true> >(); break;
    case Algo::ligra: run<LigraAlgo<false> >(); break;
#endif
    case Algo::serial: run<SerialAlgo>(); break;
    case Algo::sync: run<SynchronousAlgo>(); break;
    default: std::cerr << "Unknown algorithm\n"; abort();
  }
  T.stop();
  Galois::Runtime::Distributed::networkTerminate();

  return 0;
}<|MERGE_RESOLUTION|>--- conflicted
+++ resolved
@@ -35,8 +35,6 @@
 #include "Galois/Graph/TypeTraits.h"
 #ifdef GALOIS_USE_EXP
 #include <boost/mpl/if.hpp>
-#include "Galois/Reduction.h"
-#include "Galois/Graph/ReplicatedGraph.h"
 #include "Galois/Graph/OCGraph.h"
 #include "Galois/Graph/GraphNodeBag.h"
 #include "Galois/DomainSpecificExecutors.h"
@@ -51,11 +49,7 @@
 #include <iostream>
 
 const char* name = "Connected Components";
-<<<<<<< HEAD
-const char* desc = "Compute connected components of a graph\n";
-=======
 const char* desc = "Computes the connected components of a graph";
->>>>>>> 52ffdfe7
 const char* url = 0;
 
 enum class Algo {
@@ -248,11 +242,11 @@
 
     cur = &wls[0];
     next = &wls[1];
-    Galois::do_all_local(&graph, Initialize(graph, *cur));
+    Galois::do_all_local(graph, Initialize(graph, *cur));
 
     while (!cur->empty()) {
-      Galois::do_all_local(cur, Merge(graph, emptyMerges));
-      Galois::for_each_local(cur, Find(graph, *next));
+      Galois::do_all_local(*cur, Merge(graph, emptyMerges));
+      Galois::for_each_local(*cur, Find(graph, *next));
       cur->clear();
       std::swap(cur, next);
       rounds += 1;
@@ -334,11 +328,11 @@
   void operator()(Graph& graph) {
     typedef Galois::WorkList::dChunkedFIFO<256> WL;
 
-    Galois::do_all_local(&graph, Initialize(graph));
+    Galois::do_all_local(graph, Initialize(graph));
     if (symmetricGraph) {
-      Galois::for_each_local<WL>(&graph, Process<true,false>(graph));
+      Galois::for_each_local<WL>(graph, Process<true,false>(graph));
     } else {
-      Galois::for_each_local<WL>(&graph, Process<true,true>(graph));
+      Galois::for_each_local<WL>(graph, Process<true,true>(graph));
     }
   }
 };
@@ -424,10 +418,10 @@
     typedef Galois::GraphNodeBagPair<> BagPair;
     BagPair bags(graph.size());
 
-    Galois::do_all_local(&graph, Initialize<typename BagPair::bag_type>(graph, bags.next()));
+    Galois::do_all_local(graph, Initialize<typename BagPair::bag_type>(graph, bags.next()));
     while (!bags.next().empty()) {
       bags.swap();
-      Galois::for_each_local<WL>(&bags.cur(), Copy(graph));
+      Galois::for_each_local<WL>(bags.cur(), Copy(graph));
       this->outEdgeMap(memoryLimit, graph, EdgeOperator(), bags.cur(), bags.next(), false);
     } 
   }
@@ -517,7 +511,7 @@
   void operator()(Graph& graph) {
     BagPair bags(graph.size());
 
-    Galois::do_all_local(&graph, Initialize(graph));
+    Galois::do_all_local(graph, Initialize(graph));
     Galois::GraphChi::vertexMap(graph, Process(bags.next()), memoryLimit);
     while (!bags.next().empty()) {
       bags.swap();
@@ -536,36 +530,20 @@
     bool isRep() { return id == labelid; }
   };
 
-<<<<<<< HEAD
-  typedef Galois::Graph::ReplicatedGraph<LNode,void> Graph;
-=======
   typedef Galois::Graph::LC_CSR_Graph<LNode,void>
     ::with_no_lockable<true> 
     ::with_numa_alloc<true> InnerGraph;
   typedef Galois::Graph::LC_InOut_Graph<InnerGraph> Graph;
->>>>>>> 52ffdfe7
   typedef Graph::GraphNode GNode;
 
   struct Initialize {
-    typedef int tt_does_not_need_aborts;
-    typedef int tt_does_not_need_parallel_push;
-
-    gptr<Graph> graph;
-    Graph* pGraph;
-
-    Initialize() { }
-    Initialize(Graph& g): graph(&g) { pGraph = &*graph; }
-
-    void operator()(GNode n, Galois::UserContext<GNode>&) {
-      LNode& data = pGraph->getData(n, Galois::MethodFlag::NONE);
-      data.id = n; // Initialize distributed copies
-      //std::cout << networkHostID << " " << Galois::Runtime::LL::getTID() << " " << data.id << " " << n << "\n";
+    Graph& graph;
+
+    Initialize(Graph& g): graph(g) { }
+    void operator()(GNode n) {
+      LNode& data = graph.getData(n, Galois::MethodFlag::NONE);
       data.labelid = data.id;
     }
-
-    typedef int tt_has_serialize;
-    void serialize(SendBuffer& buf) const { gSerialize(buf, graph); }
-    void deserialize(RecvBuffer& buf) { gDeserialize(buf, graph); pGraph = &*graph; }
   };
 
   struct Program {
@@ -579,14 +557,6 @@
         value = std::min<size_t>(value, other.value);
         return *this;
       }
-
-      typedef int tt_has_serialize;
-      void serialize(Galois::Runtime::Distributed::SerializeBuffer& s) const {
-        Galois::Runtime::Distributed::gSerialize(s, value);
-      }
-      void deserialize(DeSerializeBuffer& s) {
-        Galois::Runtime::Distributed::gDeserialize(s, value);
-      }
     };
 
     typedef int tt_needs_scatter_out_edges;
@@ -608,8 +578,7 @@
         perform_scatter = true;
       } else if (graph.getData(node, Galois::MethodFlag::NONE).labelid > received_labelid) {
         perform_scatter = true;
-        graph.getData(node, Galois::MethodFlag::WRITE).labelid = received_labelid;
-        // XXX
+        graph.getData(node, Galois::MethodFlag::NONE).labelid = received_labelid;
       }
     }
 
@@ -635,51 +604,11 @@
     readInOutGraph(graph);
   }
 
-  typedef Galois::DGReducible<size_t, std::plus<size_t>> Counter;
-
-  struct Count {
-    typedef int tt_does_not_need_aborts;
-    typedef int tt_does_not_need_parallel_push;
-
-    gptr<Graph> graph;
-    gptr<Counter> counter;
-    Graph* pGraph;
-    Counter* pCounter;
-
-    Count() { }
-    Count(Graph& g, gptr<Counter> c): graph(&g), counter(c) { pGraph = &*graph; pCounter = &*counter; }
-
-    void operator()(GNode n, Galois::UserContext<GNode>&) {
-      LNode& data = pGraph->getData(n, Galois::MethodFlag::NONE);
-      if (data.labelid == data.id) {
-        //std::cout << networkHostID << " " << Galois::Runtime::LL::getTID() << " " << data.id << " " << n << "\n";
-        pCounter->get() += 1;
-      }
-    }
-
-    typedef int tt_has_serialize;
-    void serialize(SendBuffer& buf) const { gSerialize(buf, graph, counter); }
-    void deserialize(RecvBuffer& buf) { gDeserialize(buf, graph, counter); pGraph = &*graph; pCounter = &*counter; }
-  };
-
-  void countComponents(Graph& graph) {
-    Counter* count = new Counter; // XXX for distributed version
-    gptr<Counter> c(count);
-    gptr<Graph> ptr(&graph);
-    Galois::for_each_local(ptr, Count(graph, c));
-    std::cout << "Components : " << c->doReduce() << "\n";
-  }
-
   void operator()(Graph& graph) {
-    gptr<Graph> ptr(&graph);
-    Galois::for_each_local(ptr, Initialize(graph));
-    //std::for_each(graph.begin(), graph.end(), Initialize(graph));
-
-    assert(0 && "fixme");
-    //Galois::GraphLab::SyncEngine<Graph,Program> engine(graph);
-    //engine.execute();
-    if (true)
-      countComponents(graph);
+    Galois::do_all_local(graph, Initialize(graph));
+
+    Galois::GraphLab::SyncEngine<Graph,Program> engine(graph, Program());
+    engine.execute();
   }
 };
 
@@ -770,7 +699,7 @@
 
   void operator()(Graph& graph) {
     Galois::Statistic emptyMerges("EmptyMerges");
-    Galois::for_each_local(&graph, Merge(graph, emptyMerges));
+    Galois::for_each_local(graph, Merge(graph, emptyMerges));
   }
 };
 
@@ -1023,8 +952,6 @@
 int main(int argc, char** argv) {
   Galois::StatManager statManager;
   LonestarStart(argc, argv, name, desc, url);
-
-  Galois::Runtime::Distributed::networkStart();
 
   Galois::StatTimer T("TotalTime");
   T.start();
@@ -1043,7 +970,6 @@
     default: std::cerr << "Unknown algorithm\n"; abort();
   }
   T.stop();
-  Galois::Runtime::Distributed::networkTerminate();
 
   return 0;
 }