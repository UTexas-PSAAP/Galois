--- conflicted
+++ resolved
@@ -96,12 +96,7 @@
       clEnumValN(Algo::graphlab, "graphlab", "Using GraphLab programming model"),
       clEnumValN(Algo::ligraChi, "ligraChi", "Using Ligra and GraphChi programming model"),
       clEnumValN(Algo::ligra, "ligra", "Using Ligra programming model"),
-<<<<<<< HEAD
-      clEnumValN(Algo::serial, "serial", "Serial"),
-      clEnumValN(Algo::synchronous, "sync", "Synchronous"),
-=======
 #endif
->>>>>>> 4113c1e4
       clEnumValEnd), cll::init(Algo::async));
 
 struct Node: public Galois::UnionFindNode<Node> {
@@ -357,275 +352,7 @@
     if (symmetricGraph) {
       Galois::for_each_local(graph, Process<true,false>(graph), Galois::wl<WL>());
     } else {
-<<<<<<< HEAD
-      Galois::for_each_local<WL>(graph, Process<true,true>(graph));
-    }
-  }
-};
-
-#ifdef GALOIS_USE_EXP
-template<bool UseGraphChi>
-struct LigraAlgo: public Galois::LigraGraphChi::ChooseExecutor<UseGraphChi>  {
-  struct LNode {
-    typedef unsigned int component_type;
-    unsigned int id;
-    unsigned int comp;
-    unsigned int oldComp;
-    
-    component_type component() { return comp; }
-    bool isRep() { return id == comp; }
-  };
-
-  typedef typename Galois::Graph::LC_CSR_Graph<LNode,void>
-    ::template with_no_lockable<true>::type
-    ::template with_numa_alloc<true>::type InnerGraph;
-  typedef typename boost::mpl::if_c<UseGraphChi,
-          Galois::Graph::OCImmutableEdgeGraph<LNode,void>,
-          Galois::Graph::LC_InOut_Graph<InnerGraph>>::type
-          Graph;
-  typedef typename Graph::GraphNode GNode;
-
-  template<typename Bag>
-  struct Initialize {
-    Graph& graph;
-    Bag& bag;
-
-    Initialize(Graph& g, Bag& b): graph(g), bag(b) { }
-    void operator()(GNode n) {
-      LNode& data = graph.getData(n, Galois::MethodFlag::NONE);
-      data.comp = data.id;
-      bag.push(n, graph.sizeEdges() / graph.size());
-    }
-  };
-
-  struct Copy {
-    Graph& graph;
-
-    Copy(Graph& g): graph(g) { }
-    void operator()(size_t n, Galois::UserContext<size_t>&) {
-      (*this)(n);
-    }
-    void operator()(size_t id) {
-      GNode n = graph.nodeFromId(id);
-      LNode& data = graph.getData(n, Galois::MethodFlag::NONE);
-      data.oldComp = data.comp;
-    }
-  };
-
-  struct EdgeOperator {
-    template<typename GTy>
-    bool cond(GTy& graph, typename GTy::GraphNode) { return true; }
-    
-    template<typename GTy>
-    bool operator()(GTy& graph, typename GTy::GraphNode src, typename GTy::GraphNode dst, typename GTy::edge_data_reference) {
-      LNode& sdata = graph.getData(src, Galois::MethodFlag::NONE);
-      LNode& ddata = graph.getData(dst, Galois::MethodFlag::NONE);
-
-      typename LNode::component_type orig = ddata.comp;
-      while (true) {
-        typename LNode::component_type old = ddata.comp;
-        if (old <= sdata.comp)
-          return false;
-        if (__sync_bool_compare_and_swap(&ddata.comp, old, sdata.comp)) {
-          return orig == ddata.oldComp;
-        }
-      }
-      return false;
-    }
-  };
-
-  void readGraph(Graph& graph) {
-    readInOutGraph(graph);
-    this->checkIfInMemoryGraph(graph, memoryLimit);
-  }
-
-  void operator()(Graph& graph) {
-    typedef Galois::WorkList::dChunkedFIFO<256> WL;
-    typedef Galois::GraphNodeBagPair<> BagPair;
-    BagPair bags(graph.size());
-
-    Galois::do_all_local(graph, Initialize<typename BagPair::bag_type>(graph, bags.next()));
-    while (!bags.next().empty()) {
-      bags.swap();
-      Galois::for_each_local<WL>(bags.cur(), Copy(graph));
-      this->outEdgeMap(memoryLimit, graph, EdgeOperator(), bags.cur(), bags.next(), false);
-    } 
-  }
-};
-
-struct GraphChiAlgo: public Galois::LigraGraphChi::ChooseExecutor<true> {
-  struct LNode {
-    typedef unsigned int component_type;
-    unsigned int id;
-    unsigned int comp;
-    
-    component_type component() { return comp; }
-    bool isRep() { return id == comp; }
-  };
-
-  typedef Galois::Graph::OCImmutableEdgeGraph<LNode,void> Graph;
-  typedef Graph::GraphNode GNode;
-  typedef Galois::GraphNodeBagPair<> BagPair;
-
-  void readGraph(Graph& graph) {
-    readInOutGraph(graph);
-    this->checkIfInMemoryGraph(graph, memoryLimit);
-  }
-
-  struct Initialize {
-    Graph& graph;
-
-    Initialize(Graph& g): graph(g) { }
-    void operator()(GNode n) {
-      LNode& data = graph.getData(n, Galois::MethodFlag::NONE);
-      data.comp = data.id;
-    }
-  };
-
-  struct Process {
-    typedef int tt_does_not_need_aborts;
-    typedef int tt_does_not_need_push;
-
-    typedef BagPair::bag_type bag_type;
-    bag_type& next;
-
-    Process(bag_type& n): next(n) { }
-
-    //! Add the next edge between components to the worklist
-    template<typename GTy>
-    void operator()(GTy& graph, const GNode& src) const {
-      LNode& sdata = graph.getData(src, Galois::MethodFlag::NONE);
-
-      typename LNode::component_type m = sdata.comp;
-
-      for (typename GTy::edge_iterator ii = graph.edge_begin(src, Galois::MethodFlag::NONE),
-          ei = graph.edge_end(src, Galois::MethodFlag::NONE); ii != ei; ++ii) {
-        GNode dst = graph.getEdgeDst(ii);
-        LNode& ddata = graph.getData(dst, Galois::MethodFlag::NONE);
-        m = std::min(m, ddata.comp);
-      }
-
-      for (typename GTy::in_edge_iterator ii = graph.in_edge_begin(src, Galois::MethodFlag::NONE),
-          ei = graph.in_edge_end(src, Galois::MethodFlag::NONE); ii != ei; ++ii) {
-        GNode dst = graph.getInEdgeDst(ii);
-        LNode& ddata = graph.getData(dst, Galois::MethodFlag::NONE);
-        m = std::min(m, ddata.comp);
-      }
-
-      if (m != sdata.comp) {
-        sdata.comp = m;
-        for (typename GTy::edge_iterator ii = graph.edge_begin(src, Galois::MethodFlag::NONE),
-            ei = graph.edge_end(src, Galois::MethodFlag::NONE); ii != ei; ++ii) {
-          GNode dst = graph.getEdgeDst(ii);
-          LNode& ddata = graph.getData(dst, Galois::MethodFlag::NONE);
-          if (m < ddata.comp) {
-            next.push(graph.idFromNode(dst), 1);
-          }
-        }
-        for (typename GTy::in_edge_iterator ii = graph.in_edge_begin(src, Galois::MethodFlag::NONE),
-            ei = graph.in_edge_end(src, Galois::MethodFlag::NONE); ii != ei; ++ii) {
-          GNode dst = graph.getInEdgeDst(ii);
-          LNode& ddata = graph.getData(dst, Galois::MethodFlag::NONE);
-          if (m < ddata.comp) {
-            next.push(graph.idFromNode(dst), 1);
-          }
-        }
-      }
-    }
-  };
-
-  void operator()(Graph& graph) {
-    BagPair bags(graph.size());
-
-    Galois::do_all_local(graph, Initialize(graph));
-    Galois::GraphChi::vertexMap(graph, Process(bags.next()), memoryLimit);
-    while (!bags.next().empty()) {
-      bags.swap();
-      Galois::GraphChi::vertexMap(graph, Process(bags.next()), bags.cur(), memoryLimit);
-    } 
-  }
-};
-
-struct GraphLabAlgo {
-  struct LNode {
-    typedef size_t component_type;
-    unsigned int id;
-    component_type labelid;
-    
-    component_type component() { return labelid; }
-    bool isRep() { return id == labelid; }
-  };
-
-  typedef Galois::Graph::LC_CSR_Graph<LNode,void>
-    ::with_no_lockable<true>::type 
-    ::with_numa_alloc<true>::type InnerGraph;
-  typedef Galois::Graph::LC_InOut_Graph<InnerGraph> Graph;
-  typedef Graph::GraphNode GNode;
-
-  struct Initialize {
-    Graph& graph;
-
-    Initialize(Graph& g): graph(g) { }
-    void operator()(GNode n) {
-      LNode& data = graph.getData(n, Galois::MethodFlag::NONE);
-      data.labelid = data.id;
-    }
-  };
-
-  struct Program {
-    typedef size_t gather_type;
-
-    struct message_type {
-      size_t value;
-      message_type(): value(std::numeric_limits<size_t>::max()) { }
-      explicit message_type(size_t v): value(v) { }
-      message_type& operator+=(const message_type& other) {
-        value = std::min<size_t>(value, other.value);
-        return *this;
-      }
-    };
-
-    typedef int tt_needs_scatter_out_edges;
-    typedef int tt_needs_scatter_in_edges;
-
-  private:
-    size_t received_labelid;
-    bool perform_scatter;
-
-  public:
-    Program(): received_labelid(std::numeric_limits<size_t>::max()), perform_scatter(false) { }
-
-    void init(Graph& graph, GNode node, const message_type& msg) {
-      received_labelid = msg.value;
-    }
-
-    void apply(Graph& graph, GNode node, const gather_type&) {
-      if (received_labelid == std::numeric_limits<size_t>::max()) {
-        perform_scatter = true;
-      } else if (graph.getData(node, Galois::MethodFlag::NONE).labelid > received_labelid) {
-        perform_scatter = true;
-        graph.getData(node, Galois::MethodFlag::NONE).labelid = received_labelid;
-      }
-    }
-
-    bool needsScatter(Graph& graph, GNode node) {
-      return perform_scatter;
-    }
-
-    void gather(Graph& graph, GNode node, GNode src, GNode dst, gather_type&, typename Graph::edge_data_reference) { }
-
-    void scatter(Graph& graph, GNode node, GNode src, GNode dst,
-        Galois::GraphLab::Context<Graph,Program>& ctx, typename Graph::edge_data_reference) {
-      LNode& data = graph.getData(node, Galois::MethodFlag::NONE);
-
-      if (node == src && graph.getData(dst, Galois::MethodFlag::NONE).labelid > data.labelid) {
-        ctx.push(dst, message_type(data.labelid));
-      } else if (node == dst && graph.getData(src, Galois::MethodFlag::NONE).labelid > data.labelid) {
-        ctx.push(src, message_type(data.labelid));
-      }
-=======
       Galois::for_each_local(graph, Process<true,true>(graph), Galois::wl<WL>());
->>>>>>> 4113c1e4
     }
   }
 };
@@ -1057,11 +784,6 @@
     case Algo::ligraChi: run<LigraAlgo<true> >(); break;
     case Algo::ligra: run<LigraAlgo<false> >(); break;
 #endif
-<<<<<<< HEAD
-    case Algo::serial: run<SerialAlgo>(); break;
-    case Algo::synchronous: run<SynchronousAlgo>(); break;
-=======
->>>>>>> 4113c1e4
     default: std::cerr << "Unknown algorithm\n"; abort();
   }
   T.stop();
