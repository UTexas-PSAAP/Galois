/** Page rank application -*- C++ -*-
 * @file
 * @section License
 *
 * Galois, a framework to exploit amorphous data-parallelism in irregular
 * programs.
 *
 * Copyright (C) 2013, The University of Texas at Austin. All rights reserved.
 * UNIVERSITY EXPRESSLY DISCLAIMS ANY AND ALL WARRANTIES CONCERNING THIS
 * SOFTWARE AND DOCUMENTATION, INCLUDING ANY WARRANTIES OF MERCHANTABILITY,
 * FITNESS FOR ANY PARTICULAR PURPOSE, NON-INFRINGEMENT AND WARRANTIES OF
 * PERFORMANCE, AND ANY WARRANTY THAT MIGHT OTHERWISE ARISE FROM COURSE OF
 * DEALING OR USAGE OF TRADE.  NO WARRANTY IS EITHER EXPRESS OR IMPLIED WITH
 * RESPECT TO THE USE OF THE SOFTWARE OR DOCUMENTATION. Under no circumstances
 * shall University be liable for incidental, special, indirect, direct or
 * consequential damages or loss of profits, interruption of business, or
 * related expenses which may arise from use of Software or Documentation,
 * including but not limited to those resulting from defects in Software and/or
 * Documentation, or loss or inaccuracy of data of any kind.
 *
 * @author Joyce Whang <joyce@cs.utexas.edu>
 * @author Andrew Lenharth <andrewl@lenharth.org>
 * @author Donald Nguyen <ddn@cs.utexas.edu>
 */

#include "Galois/config.h"
#include "Galois/Galois.h"
#include "Galois/Accumulator.h"
#include "Galois/Bag.h"
#include "Galois/Statistic.h"
#include "Galois/Graph/LCGraph.h"
#include "Galois/Graph/TypeTraits.h"
#include "Lonestar/BoilerPlate.h"

#ifdef GALOIS_USE_EXP
#include "Galois/WorkList/WorkListDebug.h"
#endif

#include GALOIS_CXX11_STD_HEADER(atomic)
#include <string>
#include <sstream>
#include <limits>
#include <iostream>
#include <fstream>
#include <sstream>
#include <set>

#include "PageRank.h"

namespace cll = llvm::cl;

static const char* name = "Page Rank";
static const char* desc = "Computes page ranks a la Page and Brin";
static const char* url = 0;

enum Algo {
  sync_pr,  
  sync_pr_undir,
  async,
  async_undir,
  async_rsd,
  async_rsd_undir,
  async_prt,
  async_prt_undir,
  async_ppr_rsd
};

cll::opt<std::string> filename(cll::Positional, cll::desc("<input graph>"), cll::Required);
static cll::opt<std::string> transposeGraphName("graphTranspose", cll::desc("Transpose of input graph"));
cll::opt<unsigned int> maxIterations("maxIterations", cll::desc("Maximum iterations"), cll::init(10000000));
cll::opt<unsigned int> memoryLimit("memoryLimit",
    cll::desc("Memory limit for out-of-core algorithms (in MB)"), cll::init(~0U));
static cll::opt<int> amp("amp", cll::desc("amp for priority"), cll::init(-100));
static cll::opt<float> tolerance("tolerance", cll::desc("tolerance"), cll::init(0.01));
static cll::opt<bool> dbg("dbg", cll::desc("dbg"), cll::init(false));
static cll::opt<bool> dbg2("dbg2", cll::desc("dbg2"), cll::init(false));
static cll::opt<std::string> algo_str("algo_str", cll::desc("algo_str"), cll::init("NA"));
static cll::opt<Algo> algo("algo", cll::desc("Choose an algorithm:"),
    cll::values(
      clEnumValN(Algo::sync_pr, "sync_pr", "Synchronous version..."),
      clEnumValN(Algo::sync_pr_undir, "sync_pr_undir", "(Undirected) Synchronous version..."),
      clEnumValN(Algo::async, "async", "Asynchronous without priority version..."),
      clEnumValN(Algo::async_undir, "async_undir", "(Undirected) Asynchronous without priority version..."),
      clEnumValN(Algo::async_rsd, "async_rsd", "Residual-based asynchronous version..."),
      clEnumValN(Algo::async_rsd_undir, "async_rsd_undir", "(Undirected) Residual-based asynchronous version..."),
      clEnumValN(Algo::async_prt, "async_prt", "Prioritized (degree biased residual) version..."),
      clEnumValN(Algo::async_prt_undir, "async_prt_undir", " (Undirected) Prioritized (degree biased residual) version..."),
      clEnumValN(Algo::async_ppr_rsd, "async_ppr_rsd", "Asyncronous PPR"),
      clEnumValEnd), cll::init(Algo::async_prt));


<<<<<<< HEAD
/*------------------------------ synchronous, global, directed (reference: PullAlgo2) ------------------------------*/
struct Sync {
  struct LNode {
    float value[2];
    unsigned int nout;
=======
template<typename Graph>
unsigned nout(Graph& g, typename Graph::GraphNode n) {
  return std::distance(g.edge_begin(n), g.edge_end(n));
}

template<typename Graph>
double computePageRankInOut(Graph& g, typename Graph::GraphNode src, int prArg, Galois::MethodFlag flag) {
  double sum = 0;
  for (auto jj = g.in_edge_begin(src, flag), ej = g.in_edge_end(src, flag);
       jj != ej; ++jj) {
    auto dst = g.getInEdgeDst(jj);
    auto& ddata = g.getData(dst, flag);
    sum += ddata.getPageRank(prArg) / nout(g, dst);
  }
  return sum;
}



//---------- parallel synchronous algorithm (reference: PullAlgo2)
struct Sync {
  struct LNode {
    float value[2];
    void init() { value[0] = value[1] = 1.0 - alpha; }
>>>>>>> 06e9794f
    float getPageRank() { return value[1]; }
    float getPageRank(unsigned int it) { return value[it & 1]; }
    void setPageRank(unsigned it, float v) { value[(it+1) & 1] = v; }
  };

  typedef Galois::Graph::LC_CSR_Graph<LNode,void>
    ::with_numa_alloc<true>::type
    InnerGraph;
  typedef Galois::Graph::LC_InOut_Graph<InnerGraph> Graph;
  typedef Graph::GraphNode GNode;

  std::string name() const { return "Sync"; }

  Galois::GReduceMax<float> max_delta;
  Galois::GAccumulator<unsigned int> small_delta;

  void readGraph(Graph& graph) {
    if (transposeGraphName.size()) {
      Galois::Graph::readGraph(graph, filename, transposeGraphName); 
    } else {
      std::cerr << "Need to pass precomputed graph through -graphTranspose option\n";
      abort();
    }
  }

<<<<<<< HEAD
  struct Initialize {
    Graph& g;
    Initialize(Graph& g): g(g) { }
    void operator()(Graph::GraphNode n) {
      LNode& data = g.getData(n);
      data.value[0] = (1.0 - alpha);
      data.value[1] = (1.0 - alpha); 
      data.nout = std::distance(g.edge_begin(n), g.edge_end(n));
    }
  };

=======
>>>>>>> 06e9794f
  struct Copy {
    Graph& g;
    Copy(Graph& g): g(g) { }
    void operator()(Graph::GraphNode n) {
      LNode& data = g.getData(n);
      data.value[1] = data.value[0];
    }
  };

  struct Process {
    Sync* self;
    Graph& graph;
    unsigned int iteration;

    Process(Sync* s, Graph& g, unsigned int i): self(s), graph(g), iteration(i) { }

    void operator()(const GNode& src, Galois::UserContext<GNode>& ctx) {
      (*this)(src);
    }

    void operator()(const GNode& src) {

      LNode& sdata = graph.getData(src);

      double sum = computePageRankInOut(graph, src, iteration, Galois::MethodFlag::ALL);

      float value = alpha*sum + (1.0 - alpha);
      float diff = std::fabs(value - sdata.getPageRank(iteration));
      sdata.setPageRank(iteration, value);
      if (diff <= tolerance)
        self->small_delta += 1;
      self->max_delta.update(diff);
    }
  };

  void operator()(Graph& graph) {
    unsigned int iteration = 0;
    auto numNodes = graph.size();
    while (true) {
      Galois::do_all_local(graph, Process(this, graph, iteration));
      iteration += 1;

      float delta = max_delta.reduce();
      size_t sdelta = small_delta.reduce();

      std::cout << "iteration: " << iteration
        << " max delta: " << delta
        << " small delta: " << sdelta
        << " (" << sdelta / numNodes << ")"
        << "\n";

      if (delta <= tolerance || iteration >= maxIterations) {
        break;
      }
      max_delta.reset();
      small_delta.reset();
    }

    if (iteration >= maxIterations) {
      std::cout << "Failed to converge\n";
    }

    if (iteration & 1) {
      // Result already in right place
    } else {
      Galois::do_all_local(graph, Copy(graph));
    }
  }
};



/*------------------------------ synchronous, global, Undirected ------------------------------*/
struct SyncUndir {
  struct LNode {
    float value[2];
    unsigned int nout;
    float getPageRank() { return value[1]; }
    float getPageRank(unsigned int it) { return value[it & 1]; }
    void setPageRank(unsigned it, float v) { value[(it+1) & 1] = v; }
  };

  typedef Galois::Graph::LC_CSR_Graph<LNode,void>
    ::with_numa_alloc<true>::type
    Graph;
  typedef Graph::GraphNode GNode;

  std::string name() const { return "SyncUndir"; }

  Galois::GReduceMax<float> max_delta;
  Galois::GAccumulator<unsigned int> small_delta;

  void readGraph(Graph& graph) {
    Galois::Graph::readGraph(graph, filename); 
  }

  struct Initialize {
    Graph& g;
    Initialize(Graph& g): g(g) { }
    void operator()(Graph::GraphNode n) {
      LNode& data = g.getData(n);
      data.value[0] = (1.0 - alpha);
      data.value[1] = (1.0 - alpha);
      data.nout = std::distance(g.edge_begin(n), g.edge_end(n));
    }
  };

  struct Copy {
    Graph& g;
    Copy(Graph& g): g(g) { }
    void operator()(Graph::GraphNode n) {
      LNode& data = g.getData(n);
      data.value[1] = data.value[0];
    }
  };

  struct Process {
    SyncUndir* self;
    Graph& graph;
    unsigned int iteration;

    Process(SyncUndir* s, Graph& g, unsigned int i): self(s), graph(g), iteration(i) { }

    void operator()(const GNode& src, Galois::UserContext<GNode>& ctx) {
      (*this)(src);
    }

    void operator()(const GNode& src) {

      LNode& sdata = graph.getData(src);

      double sum = 0;
      for (auto jj = graph.edge_begin(src), ej = graph.edge_end(src); jj != ej; ++jj) {
        GNode dst = graph.getEdgeDst(jj);
        LNode& ddata = graph.getData(dst);
        sum += ddata.getPageRank(iteration) / ddata.nout;
      }

      float value = alpha*sum + (1.0 - alpha);
      float diff = std::fabs(value - sdata.getPageRank(iteration));
      sdata.setPageRank(iteration, value);
      if (diff <= tolerance)
        self->small_delta += 1;
      self->max_delta.update(diff);
    }
  };

  void operator()(Graph& graph) {
    unsigned int iteration = 0;
    auto numNodes = graph.size();
    while (true) {
      Galois::do_all_local(graph, Process(this, graph, iteration));
      iteration += 1;

      float delta = max_delta.reduce();
      size_t sdelta = small_delta.reduce();

      std::cout << "iteration: " << iteration
        << " max delta: " << delta
        << " small delta: " << sdelta
        << " (" << sdelta / numNodes << ")"
        << "\n";

      if (delta <= tolerance || iteration >= maxIterations) {
        break;
      }
      max_delta.reset();
      small_delta.reset();
    }

    if (iteration >= maxIterations) {
      std::cout << "Failed to converge\n";
    }

    if (iteration & 1) {
      // Result already in right place
    } else {
      Galois::do_all_local(graph, Copy(graph));
    }
  }
};





/*------------------------------ asynchronous, global, directed (reference: PagerankDelta) ------------------------------*/
struct Async {
  struct LNode {
    float value;
    bool flag; // tracking if it is in the worklist
<<<<<<< HEAD
    float getPageRank() { return value; }
=======
    LNode(): value(1.0) {}
    void init() { value = 1.0 - alpha; flag = true; }
    float getPageRank(int x = 0) { return value; }
>>>>>>> 06e9794f
  };

  typedef Galois::Graph::LC_CSR_Graph<LNode,void>
    ::with_numa_alloc<true>::type
    InnerGraph;
  typedef Galois::Graph::LC_InOut_Graph<InnerGraph> Graph;
  typedef Graph::GraphNode GNode;

  std::string name() const { return "Async"; }

  void readGraph(Graph& graph) {
    if (transposeGraphName.size()) {
      Galois::Graph::readGraph(graph, filename, transposeGraphName); 
    } else {
      std::cerr << "Need to pass precomputed graph through -graphTranspose option\n";
      abort();
    }
  }

<<<<<<< HEAD
  struct Initialize {
    Graph& g;
    Initialize(Graph& g): g(g) { }
    void operator()(Graph::GraphNode n) {
      LNode& data = g.getData(n);
      data.value = (1.0 - alpha);
      data.nout = std::distance(g.edge_begin(n), g.edge_end(n));
      data.flag = true;
    }
  };
  
=======
>>>>>>> 06e9794f
  struct Process {
    Graph& graph;
     
    Process(Graph& g): graph(g) { }

    void operator()(const GNode& src, Galois::UserContext<GNode>& ctx) {
      LNode& sdata = graph.getData(src);
      // the node is processed
      sdata.flag = false;

<<<<<<< HEAD
      Galois::MethodFlag lockflag = Galois::MethodFlag::NONE;

      double sum = 0;
      for (auto jj = graph.in_edge_begin(src, lockflag), ej = graph.in_edge_end(src, lockflag); jj != ej; ++jj) {
        GNode dst = graph.getInEdgeDst(jj);
        LNode& ddata = graph.getData(dst, lockflag);
        sum += ddata.value / ddata.nout;
      }
=======
      double sum = computePageRankInOut(graph, src, 0, Galois::MethodFlag::NONE);
>>>>>>> 06e9794f
      float value = alpha*sum + (1.0 - alpha);
      float diff = std::fabs(value - sdata.value);
      if (diff > tolerance) {
        sdata.value = value;
        for (auto jj = graph.edge_begin(src, lockflag), ej = graph.edge_end(src, lockflag); jj != ej; ++jj) {
          GNode dst = graph.getEdgeDst(jj);
	  LNode& ddata = graph.getData(dst, lockflag);
	  // if the node is not in the worklist, then push
	  if(!ddata.flag) {
	    ddata.flag = true;
            ctx.push(dst);
	  } 
        }
      } 
      
    }

  };

  void operator()(Graph& graph) {
    typedef Galois::WorkList::dChunkedFIFO<16> WL;
    Galois::for_each_local(graph, Process(graph), Galois::wl<WL>());
  }
};



/*------------------------------ asynchronous, global, Undirected ------------------------------*/
struct AsyncUndir {
  struct LNode {
    float value;
    unsigned int nout;
    bool flag; // tracking if it is in the worklist
    float getPageRank() { return value; }
  };

  typedef Galois::Graph::LC_CSR_Graph<LNode,void>
    ::with_numa_alloc<true>::type
    Graph;
  typedef Graph::GraphNode GNode;

  std::string name() const { return "AsyncUndir"; }

  void readGraph(Graph& graph) {
    Galois::Graph::readGraph(graph, filename); 
  }

  struct Initialize {
    Graph& g;
    Initialize(Graph& g): g(g) { }
    void operator()(Graph::GraphNode n) {
      LNode& data = g.getData(n);
      data.value = (1.0 - alpha);
      data.nout = std::distance(g.edge_begin(n), g.edge_end(n));
      data.flag = true;
    }
  };
  
  struct Process {
    Graph& graph;
     
    Process(Graph& g): graph(g) { }

    void operator()(const GNode& src, Galois::UserContext<GNode>& ctx) {
      LNode& sdata = graph.getData(src);
      // the node is processed
      sdata.flag = false;

      Galois::MethodFlag lockflag = Galois::MethodFlag::NONE;

      double sum = 0;
      for (auto jj = graph.edge_begin(src, lockflag), ej = graph.edge_end(src, lockflag); jj != ej; ++jj) {
        GNode dst = graph.getEdgeDst(jj);
        LNode& ddata = graph.getData(dst, lockflag);
        sum += ddata.value / ddata.nout;
      }
      float value = alpha*sum + (1.0 - alpha);
      float diff = std::fabs(value - sdata.value);
      if (diff > tolerance) {
        sdata.value = value;
        for (auto jj = graph.edge_begin(src, lockflag), ej = graph.edge_end(src, lockflag); jj != ej; ++jj) {
          GNode dst = graph.getEdgeDst(jj);
	  LNode& ddata = graph.getData(dst, lockflag);
	  // if the node is not in the worklist, then push
	  if(!ddata.flag) {
	    ddata.flag = true;
            ctx.push(dst);
	  } 
        }
      } 
      
    }

  };

  void operator()(Graph& graph) {
    typedef Galois::WorkList::dChunkedFIFO<16> WL;
    Galois::for_each_local(graph, Process(graph), Galois::wl<WL>());
  }
};





/*------------------------------ residual-based asynchronous, global, directed ------------------------------*/
struct AsyncRsd {
  struct LNode {
    float value;
    bool flag; // tracking if it is in the worklist
<<<<<<< HEAD
    float getPageRank() { return value; }
=======
    LNode(): value(1.0) {}
    void init() { value = 1.0 - alpha; flag = true; residual = 0.0; }
    float getPageRank(int x = 0) { return value; }
>>>>>>> 06e9794f
    float residual; // tracking residual
  };

  typedef Galois::Graph::LC_CSR_Graph<LNode,void>
    ::with_numa_alloc<true>::type
    InnerGraph;
  typedef Galois::Graph::LC_InOut_Graph<InnerGraph> Graph;
  typedef Graph::GraphNode GNode;

  std::string name() const { return "AsyncRsd"; }

  void readGraph(Graph& graph) {
    if (transposeGraphName.size()) {
      Galois::Graph::readGraph(graph, filename, transposeGraphName); 
    } else {
      std::cerr << "Need to pass precomputed graph through -graphTranspose option\n";
      abort();
    }
  }

<<<<<<< HEAD
  struct Initialize {
    Graph& g;
    Initialize(Graph& g): g(g) { }
    void operator()(Graph::GraphNode n) {
      LNode& data = g.getData(n);
      data.value = (1.0 - alpha);
      data.nout = std::distance(g.edge_begin(n), g.edge_end(n));
      data.flag = true;
      data.residual = 0.0;
    }
  };

=======
>>>>>>> 06e9794f
  struct Process1 {
    AsyncRsd* self;
    Graph& graph;
     
    Process1(AsyncRsd* s, Graph& g): self(s), graph(g) { }

    void operator()(const GNode& src, Galois::UserContext<GNode>& ctx) {
      (*this)(src);
    }

    void operator()(const GNode& src) {
      LNode& data = graph.getData(src);
      // for each in-coming neighbour, add residual
      for (auto jj = graph.in_edge_begin(src), ej = graph.in_edge_end(src); jj != ej; ++jj){
        GNode dst = graph.getInEdgeDst(jj);
	LNode& ddata = graph.getData(dst);
	data.residual = (float) data.residual + (float) 1/nout(graph,dst);  
      }
      data.residual = alpha*(1.0-alpha)*data.residual;
     }
  }; //--- end of Process1
  
  struct Process2 {
    Graph& graph;
     
    Process2(Graph& g): graph(g) { }

    void operator()(const GNode& src, Galois::UserContext<GNode>& ctx) {
      LNode& sdata = graph.getData(src);
      if (sdata.residual < tolerance){
        sdata.flag = false;
        return;
      }
      
      Galois::MethodFlag lockflag = Galois::MethodFlag::NONE;

      // the node is processed
      sdata.flag = false;
<<<<<<< HEAD
      double sum = 0;
      for (auto jj = graph.in_edge_begin(src, lockflag), ej = graph.in_edge_end(src, lockflag); jj != ej; ++jj) {
        GNode dst = graph.getInEdgeDst(jj);
        LNode& ddata = graph.getData(dst, lockflag);
        sum += ddata.value / ddata.nout;
      }

      // for each out-going neighbors
      for (auto jj = graph.edge_begin(src, lockflag), ej = graph.edge_end(src, lockflag); jj != ej; ++jj) {
        GNode dst = graph.getEdgeDst(jj);
	LNode& ddata = graph.getData(dst, lockflag);
	ddata.residual += sdata.residual*alpha/sdata.nout; // update residual
	// if the node is not in the worklist and the residual is greater than tolerance
	if(!ddata.flag && ddata.residual>=tolerance) {
	  ddata.flag = true;
          ctx.push(dst);
	} 
      }
      sdata.value = alpha*sum + (1.0 - alpha); // update pagerank
      sdata.residual = 0.0; // update residual
      
    } // end of operator
  };

  void operator()(Graph& graph) {
    Galois::do_all_local(graph, Process1(this, graph), Galois::loopname("P1"));
    typedef Galois::WorkList::dChunkedFIFO<16> WL;
    Galois::for_each_local(graph, Process2(graph), Galois::wl<WL>());
    
    if(dbg2){
      bool allsafe = true;
      Galois::StatTimer Te("ExtraTime");
      Te.start();
      for(auto N : graph) {
        auto& data = graph.getData(N);
        if (data.residual > tolerance) {
          allsafe = false;
          std::cout << N 
                    << " residual " << data.residual
                    << " pr " << data.value
                    << " nout " << data.nout
                    << "\n";
=======
      double sum = computePageRankInOut(graph, src, 0, Galois::MethodFlag::NONE);
      float value = alpha*sum + (1.0 - alpha);
      float diff = std::fabs(value - sdata.value);

      if (diff >= tolerance) {
        sdata.value = value;
        // for each out-going neighbors
        for (auto jj = graph.edge_begin(src, Galois::MethodFlag::NONE), ej = graph.edge_end(src, Galois::MethodFlag::NONE); jj != ej; ++jj) {
          GNode dst = graph.getEdgeDst(jj);
	  LNode& ddata = graph.getData(dst, Galois::MethodFlag::NONE);
	  ddata.residual += sdata.residual*alpha/nout(graph,src); // update residual
	  // if the node is not in the worklist and the residual is greater than tolerance
	  if(!ddata.flag && ddata.residual>=tolerance) {
	    ddata.flag = true;
            ctx.push(dst);
	  } 
>>>>>>> 06e9794f
        }
      }
      std::cout<<"***** dbg2 allsafe: "<<allsafe<<"\n";
      Te.stop(); 
    }

  }
};



/*------------------------------ residual-based asynchronous, global, Undirected ------------------------------*/
struct AsyncRsdUndir {
  struct LNode {
    float value;
    unsigned int nout;
    bool flag; // tracking if it is in the worklist
    float getPageRank() { return value; }
    float residual; // tracking residual
  };

  typedef Galois::Graph::LC_CSR_Graph<LNode,void>
    ::with_numa_alloc<true>::type
    Graph;
  typedef Graph::GraphNode GNode;

  std::string name() const { return "AsyncRsdUndir"; }

  void readGraph(Graph& graph) {
    Galois::Graph::readGraph(graph, filename); 
  }

  struct Initialize {
    Graph& g;
    Initialize(Graph& g): g(g) { }
    void operator()(Graph::GraphNode n) {
      LNode& data = g.getData(n);
      data.value = (1.0 - alpha);
      data.nout = std::distance(g.edge_begin(n), g.edge_end(n));
      data.flag = true;
      data.residual = 0.0;
    }
  };

  struct Process1 {
    AsyncRsdUndir* self;
    Graph& graph;
     
    Process1(AsyncRsdUndir* s, Graph& g): self(s), graph(g) { }

    void operator()(const GNode& src, Galois::UserContext<GNode>& ctx) {
      (*this)(src);
    }

    void operator()(const GNode& src) {
      LNode& data = graph.getData(src);
      // for each in-coming neighbour, add residual
      for (auto jj = graph.edge_begin(src), ej = graph.edge_end(src); jj != ej; ++jj){
        GNode dst = graph.getEdgeDst(jj);
	LNode& ddata = graph.getData(dst);
	data.residual = (float) data.residual + (float) 1/ddata.nout;  
      }
      data.residual = alpha*(1.0-alpha)*data.residual;
     }
  }; //--- end of Process1
  
  struct Process2 {
    Graph& graph;
     
    Process2(Graph& g): graph(g) { }

    void operator()(const GNode& src, Galois::UserContext<GNode>& ctx) {
      LNode& sdata = graph.getData(src);
      if (sdata.residual < tolerance){
        sdata.flag = false;
        return;
      }

      Galois::MethodFlag lockflag = Galois::MethodFlag::NONE;

      // the node is processed
      sdata.flag = false;
      double sum = 0;
      for (auto jj = graph.edge_begin(src, lockflag), ej = graph.edge_end(src, lockflag); jj != ej; ++jj) {
        GNode dst = graph.getEdgeDst(jj);
        LNode& ddata = graph.getData(dst, lockflag);
        sum += ddata.value / ddata.nout;
        ddata.residual += sdata.residual*alpha/sdata.nout; // update residual
	// if the node is not in the worklist and the residual is greater than tolerance
	if(!ddata.flag && ddata.residual>=tolerance) {
	  ddata.flag = true;
          ctx.push(dst);
	} 
      }

      sdata.value = alpha*sum + (1.0 - alpha); // update pagerank
      sdata.residual = 0.0; // update residual
      
    } // end of operator
  };

  void operator()(Graph& graph) {
    Galois::do_all_local(graph, Process1(this, graph), Galois::loopname("P1"));
    typedef Galois::WorkList::dChunkedFIFO<16> WL;
    Galois::for_each_local(graph, Process2(graph), Galois::wl<WL>());
    
    if(dbg2){
      bool allsafe = true;
      Galois::StatTimer Te("ExtraTime");
      Te.start();
      for(auto N : graph) {
        auto& data = graph.getData(N);
        if (data.residual > tolerance) {
          allsafe = false;
          std::cout << N 
                    << " residual " << data.residual
                    << " pr " << data.value
                    << " nout " << data.nout
                    << "\n";
        }
      }
      std::cout<<"***** dbg2 allsafe: "<<allsafe<<"\n";
      Te.stop(); 
    }

  }
};





/*------------------------------ prioritized asynchronous, global, directed ------------------------------*/
template<typename NTy>
int pri(const NTy& n) {
  double d = n.residual / n.deg;
  //double d = n.residual;
  return (int)(d * amp); //d > 0.1 ? 0 : 1;//-1*(int)sqrt(-1*d*amp);
}

struct AsyncPrt {

  struct LNode {
    float pagerank;
    float residual;
    unsigned int deg; //FIXME: init this
    void init() { pagerank = 1.0 - alpha; residual = 0.0; }
    float getPageRank(int x = 0) { return pagerank; }
    float getResidual() { return residual; }
  };
 
  typedef Galois::Graph::LC_CSR_Graph<LNode,void>
    ::with_numa_alloc<true>::type
    InnerGraph;
  typedef Galois::Graph::LC_InOut_Graph<InnerGraph> Graph;
  typedef Graph::GraphNode GNode;

  std::string name() const { return "AsyncPrt"; }

  void readGraph(Graph& graph) {
    if (transposeGraphName.size()) {
      Galois::Graph::readGraph(graph, filename, transposeGraphName); 
    } else {
      std::cerr << "Need to pass precomputed graph through -graphTranspose option\n";
      abort();
    }
  }

<<<<<<< HEAD
  struct Initialize {
    Graph& g;
    Initialize(Graph& g): g(g) { }
    void operator()(Graph::GraphNode n) {
      LNode& data = g.getData(n);
      data.pagerank = (1.0 - alpha);
      data.residual = 0.0;
      data.nout = std::distance(g.edge_begin(n), g.edge_end(n));
      data.deg = data.nout + std::distance(g.in_edge_begin(n), g.in_edge_end(n));
    }
  };

=======
>>>>>>> 06e9794f
  struct Process1 {
    AsyncPrt* self;
    Graph& graph;
     
    Process1(AsyncPrt* s, Graph& g): self(s), graph(g) { }

    void operator()(const GNode& src, Galois::UserContext<GNode>& ctx) {
      (*this)(src);
    }

    void operator()(const GNode& src) {
      LNode& data = graph.getData(src);
      // for each in-coming neighbour, add residual
      for (auto jj = graph.in_edge_begin(src), ej = graph.in_edge_end(src); jj != ej; ++jj){
        GNode dst = graph.getInEdgeDst(jj);
	LNode& ddata = graph.getData(dst);
	data.residual = (float) data.residual + (float) 1/nout(graph,dst);  
      }
      data.residual = alpha*(1.0-alpha)*data.residual;
    }
  }; //--- end of Process1

  // define priority
  typedef std::pair<int, GNode> UpdateRequest;
  struct UpdateRequestIndexer: public std::unary_function<UpdateRequest, int> {
  int operator() (const UpdateRequest& val) const {
    return val.first;
    }
  };

  struct Process2 {
    AsyncPrt* self;
    Graph& graph;
     
    Galois::Statistic& pre;
    Galois::Statistic& post;
     
    Process2(AsyncPrt* s, Graph& g, Galois::Statistic& _pre, Galois::Statistic& _post): self(s), graph(g), pre(_pre), post(_post) { }

    void operator()(const UpdateRequest& srcRq, Galois::UserContext<UpdateRequest>& ctx) {
      GNode src = srcRq.second;

      Galois::MethodFlag lockflag = Galois::MethodFlag::NONE;
      //Galois::MethodFlag lockflag = Galois::MethodFlag::ALL;      

      LNode* node = &graph.getData(src, lockflag);
      if (node->residual < tolerance || pri(*node) != srcRq.first){ 
	post +=1;
        return;
      }
      
      node = &graph.getData(src);

      // update pagerank (consider each in-coming edge)
<<<<<<< HEAD
      double sum = 0;
      for (auto jj = graph.in_edge_begin(src, lockflag), ej = graph.in_edge_end(src, lockflag); jj != ej; ++jj) {
        GNode dst = graph.getInEdgeDst(jj);
        LNode& ddata = graph.getData(dst, lockflag);
        sum += ddata.getPageRank() / ddata.nout;
      }
=======
      double sum = computePageRankInOut(graph, src, 0, flag);
>>>>>>> 06e9794f

      unsigned nopush = 0;
     
      // update residual (consider each out-going edge)
      for (auto jj = graph.edge_begin(src, lockflag), ej = graph.edge_end(src, lockflag); jj != ej; ++jj){
        GNode dst = graph.getEdgeDst(jj); 
        LNode& ddata = graph.getData(dst, lockflag);
	float oldR = ddata.residual; 
        int oldP = pri(ddata);
        ddata.residual += node->residual*alpha/nout(graph,src);
	if (ddata.residual >= tolerance && 
            (oldP != pri(ddata) || (oldR <= tolerance))) {
	  ctx.push(std::make_pair(pri(ddata), dst)); 
	} else {
          ++nopush;
        }
      }
      if (nopush)
        pre += nopush;

      node->pagerank = alpha*sum + (1.0-alpha);
      node->residual = 0.0;

    }

  }; //--- end of Process2

  void operator()(Graph& graph) {
    Galois::do_all_local(graph, [&graph] (GNode n) { graph.getData(n).deg = nout(graph, n) + std::distance(graph.in_edge_begin(n), graph.in_edge_end(n)); });

    Galois::Statistic pre("PrePrune");
    Galois::Statistic post("PostPrune");
    std::cout<<"tolerance: "<<tolerance<<", amp: "<<amp<<"\n";

    Galois::do_all_local(graph, Process1(this, graph), Galois::loopname("P1"));
    
    using namespace Galois::WorkList;
    typedef dChunkedFIFO<16> dChunk;
    typedef OrderedByIntegerMetric<UpdateRequestIndexer,dChunk>::with_block_period<4>::type OBIM;
    #ifdef GALOIS_USE_EXP
    typedef WorkListTracker<UpdateRequestIndexer, OBIM> dOBIM;
    #else
    typedef OBIM dOBIM;
    #endif
    Galois::InsertBag<UpdateRequest> initialWL;
    Galois::do_all_local(graph, [&initialWL, &graph] (GNode src) {
	LNode& data = graph.getData(src);
        if(data.residual>=tolerance){
	  initialWL.push_back(std::make_pair(pri(data), src)); 
        }
      });
    Galois::StatTimer T("InnerTime");
    T.start();
    Galois::for_each_local(initialWL, Process2(this, graph, pre, post), Galois::wl<OBIM>(), Galois::loopname("mainloop"));   
    T.stop();

    if(dbg2){
      bool allsafe = true;
      Galois::StatTimer Te("ExtraTime");
      Te.start();
      for(auto N : graph) {
        auto& data = graph.getData(N);
        if (data.residual > tolerance) {
          allsafe = false;
          std::cout << N 
                    << " residual " << data.residual
                    << " pr " << data.pagerank
                    << " nout " << data.nout
                    << "\n";
        }
      }
      std::cout<<"***** dbg2 allsafe: "<<allsafe<<"\n";
      Te.stop(); 
    }

  } 

};



/*------------------------------ prioritized asynchronous, global, Undirected ------------------------------*/
struct AsyncPrtUndir {

  struct LNode {
    float pagerank;
    float residual;
    unsigned int nout;
    unsigned int deg;
    float getPageRank() { return pagerank; }
    float getResidual() { return residual; }
  };
 
  typedef Galois::Graph::LC_CSR_Graph<LNode,void>
    ::with_numa_alloc<true>::type
    Graph;
  typedef Graph::GraphNode GNode;

  std::string name() const { return "AsyncPrtUndir"; }

  void readGraph(Graph& graph) {
    Galois::Graph::readGraph(graph, filename); 
  }

  struct Initialize {
    Graph& g;
    Initialize(Graph& g): g(g) { }
    void operator()(Graph::GraphNode n) {
      LNode& data = g.getData(n);
      data.pagerank = (1.0 - alpha);
      data.residual = 0.0;
      data.nout = std::distance(g.edge_begin(n), g.edge_end(n));
      data.deg = data.nout;
    }
  };

  struct Process1 {
    AsyncPrtUndir* self;
    Graph& graph;
     
    Process1(AsyncPrtUndir* s, Graph& g): self(s), graph(g) { }

    void operator()(const GNode& src, Galois::UserContext<GNode>& ctx) {
      (*this)(src);
    }

    void operator()(const GNode& src) {
      LNode& data = graph.getData(src);
      // for each in-coming neighbour, add residual
      for (auto jj = graph.edge_begin(src), ej = graph.edge_end(src); jj != ej; ++jj){
        GNode dst = graph.getEdgeDst(jj);
	LNode& ddata = graph.getData(dst);
	data.residual = (float) data.residual + (float) 1/ddata.nout;  
      }
      data.residual = alpha*(1.0-alpha)*data.residual;
    }
  }; //--- end of Process1

  // define priority
  typedef std::pair<int, GNode> UpdateRequest;
  struct UpdateRequestIndexer: public std::unary_function<UpdateRequest, int> {
  int operator() (const UpdateRequest& val) const {
    return val.first;
    }
  };

  struct Process2 {
    AsyncPrtUndir* self;
    Graph& graph;
     
    Galois::Statistic& pre;
    Galois::Statistic& post;
     
    Process2(AsyncPrtUndir* s, Graph& g, Galois::Statistic& _pre, Galois::Statistic& _post): self(s), graph(g), pre(_pre), post(_post) { }

    void operator()(const UpdateRequest& srcRq, Galois::UserContext<UpdateRequest>& ctx) {
      GNode src = srcRq.second;

      Galois::MethodFlag lockflag = Galois::MethodFlag::NONE;
      //Galois::MethodFlag lockflag = Galois::MethodFlag::ALL;      

      LNode* node = &graph.getData(src, lockflag);
      if (node->residual < tolerance || pri(*node) != srcRq.first){ 
	post +=1;
        return;
      }
      
      node = &graph.getData(src);

      // update pagerank (consider each in-coming edge)
      double sum = 0;
      unsigned nopush = 0;
      for (auto jj = graph.edge_begin(src, lockflag), ej = graph.edge_end(src, lockflag); jj != ej; ++jj) {
        GNode dst = graph.getEdgeDst(jj);
        LNode& ddata = graph.getData(dst, lockflag);
        sum += ddata.getPageRank() / ddata.nout;
        float oldR = ddata.residual; 
        int oldP = pri(ddata);
        ddata.residual += node->residual*alpha/node->nout;
	if (ddata.residual >= tolerance && 
            (oldP != pri(ddata) || (oldR <= tolerance))) {
	  ctx.push(std::make_pair(pri(ddata), dst)); 
	} else {
          ++nopush;
        }
      }
      if (nopush)
        pre += nopush;    

      node->pagerank = alpha*sum + (1.0-alpha);
      node->residual = 0.0;

    }

  }; //--- end of Process2

  void operator()(Graph& graph) {
    Galois::Statistic pre("PrePrune");
    Galois::Statistic post("PostPrune");
    std::cout<<"tolerance: "<<tolerance<<", amp: "<<amp<<"\n";

    Galois::do_all_local(graph, Process1(this, graph), Galois::loopname("P1"));
    
    using namespace Galois::WorkList;
    typedef dChunkedFIFO<16> dChunk;
    typedef OrderedByIntegerMetric<UpdateRequestIndexer,dChunk>::with_block_period<4>::type OBIM;
    #ifdef GALOIS_USE_EXP
    typedef WorkListTracker<UpdateRequestIndexer, OBIM> dOBIM;
    #else
    typedef OBIM dOBIM;
    #endif
    Galois::InsertBag<UpdateRequest> initialWL;
    Galois::do_all_local(graph, [&initialWL, &graph] (GNode src) {
	LNode& data = graph.getData(src);
        if(data.residual>=tolerance){
	  initialWL.push_back(std::make_pair(pri(data), src)); 
        }
      });
    Galois::StatTimer T("InnerTime");
    T.start();
    Galois::for_each_local(initialWL, Process2(this, graph, pre, post), Galois::wl<OBIM>(), Galois::loopname("mainloop"));   
    T.stop();

    if(dbg2){
      bool allsafe = true;
      Galois::StatTimer Te("ExtraTime");
      Te.start();
      for(auto N : graph) {
        auto& data = graph.getData(N);
        if (data.residual > tolerance) {
          allsafe = false;
          std::cout << N 
                    << " residual " << data.residual
                    << " pr " << data.pagerank
                    << " nout " << data.nout
                    << "\n";
        }
      }
      std::cout<<"***** dbg2 allsafe: "<<allsafe<<"\n";
      Te.stop(); 
    }

  } 

};


























//! Make values unique
template<typename GNode>
struct TopPair {
  float value;
  GNode id;

  TopPair(float v, GNode i): value(v), id(i) { }

  bool operator<(const TopPair& b) const {
    if (value == b.value)
      return id > b.id;
    return value < b.value;
  }
};

// Joyce modified this function (normalizing PageRank values)
template<typename Graph>
static void printTop(Graph& graph, int topn, const char *algo_name, int numThreads) {
  typedef typename Graph::GraphNode GNode;
  typedef typename Graph::node_data_reference node_data_reference;
  typedef TopPair<GNode> Pair;
  typedef std::map<Pair,GNode> Top;

  // normalize the PageRank value so that the sum is equal to one
  float sum=0;
  for (auto ii = graph.begin(), ei = graph.end(); ii != ei; ++ii) {
    GNode src = *ii;
    node_data_reference n = graph.getData(src);
    float value = n.getPageRank();
    sum += value;
  }

  Top top;
  
  std::ofstream myfile;
  if(dbg){
    char filename[256];
    int tamp = amp;
    float ttol = tolerance;
    sprintf(filename,"/scratch/01982/joyce/tmp/%s_t_%d_tol_%f_amp_%d", algo_name,numThreads,ttol,tamp);
    myfile.open (filename);
  }

  //std::cout<<"print PageRank\n";
  for (auto ii = graph.begin(), ei = graph.end(); ii != ei; ++ii) {
    GNode src = *ii;
    node_data_reference n = graph.getData(src);
    float value = n.getPageRank()/sum; // normalized PR (divide PR by sum)
    //float value = n.getPageRank(); // raw PR 
    //std::cout<<value<<" "; 
    if(dbg){
      myfile << value <<" ";
    }
    Pair key(value, src);

    if ((int) top.size() < topn) {
      top.insert(std::make_pair(key, src));
      continue;
    }

    if (top.begin()->first < key) {
      top.erase(top.begin());
      top.insert(std::make_pair(key, src));
    }
  }
  if(dbg){
    myfile.close();
  }
  //std::cout<<"\nend of print\n";

  int rank = 1;
  std::cout << "Rank PageRank Id\n";
  for (typename Top::reverse_iterator ii = top.rbegin(), ei = top.rend(); ii != ei; ++ii, ++rank) {
    std::cout << rank << ": " << ii->first.value << " " << ii->first.id << "\n";
  }
}















template<typename Graph>
std::vector<typename Graph::GraphNode> getDegSortedNodes(Graph& g) {
  std::vector<typename Graph::GraphNode> nodes;
  nodes.reserve(std::distance(g.begin(), g.end()));
  std::copy(g.begin(), g.end(), std::back_insert_iterator<decltype(nodes)>(nodes));
  Galois::ParallelSTL::sort(nodes.begin(), nodes.end(), 
                            [&g](const typename Graph::GraphNode& lhs, 
                                 const typename  Graph::GraphNode& rhs) {
                              return std::distance(g.edge_begin(lhs), g.edge_end(lhs))
                                > std::distance(g.edge_begin(rhs), g.edge_end(rhs));
                            });
  return nodes;
}

template<typename Graph>
std::vector<typename Graph::GraphNode> getPRSortedNodes(Graph& g) {
  std::vector<typename Graph::GraphNode> nodes;
  nodes.reserve(std::distance(g.begin(), g.end()));
  std::copy(g.begin(), g.end(), std::back_insert_iterator<decltype(nodes)>(nodes));
  Galois::ParallelSTL::sort(nodes.begin(), nodes.end(), 
                            [&g](const typename Graph::GraphNode& lhs, 
                                 const typename  Graph::GraphNode& rhs) {
                              return g.getData(lhs).getPageRank() > g.getData(rhs).getPageRank();
                            });
  return nodes;
}


/*------------------------------ residual-based asynchronous PPR ------------------------------*/
struct PPRAsyncRsd {
  static constexpr double alpha = 0.99;

  struct LNode {
    float value;
    float residual; // tracking residual
    bool flag; // tracking if it is in the worklist
    bool seedset;
    void init() { value = 0.0; flag = true; seedset = false; residual = 0.0; }
    float getPageRank(int x = 0) const { return value; }
  };

  typedef Galois::Graph::LC_CSR_Graph<LNode,void>
    ::with_numa_alloc<true>::type
    Graph;
  typedef Graph::GraphNode GNode;

  std::string name() const { return "PPRAsyncRsd"; }

  void readGraph(Graph& graph) {
    Galois::Graph::readGraph(graph, filename); 
  }

  struct Process2 {
    Graph& graph;
     
    Process2(Graph& g): graph(g) { }

    void operator()(const GNode& src, Galois::UserContext<GNode>& ctx) {
      LNode& sdata = graph.getData(src);
      if (sdata.residual < tolerance){
        sdata.flag = false;
        return;
      }

      // the node is processed
      sdata.flag = false;
      double sum = 0;
      for (auto jj = graph.edge_begin(src, Galois::MethodFlag::NONE), ej = graph.edge_end(src, Galois::MethodFlag::NONE); jj != ej; ++jj) {
        GNode dst = graph.getEdgeDst(jj);
        LNode& ddata = graph.getData(dst, Galois::MethodFlag::NONE);
        sum += ddata.value / std::distance(graph.edge_begin(dst), graph.edge_end(dst));
      }
      float value = alpha * sum + (sdata.seedset ? (1.0 - alpha) : 0.0);
      float diff = std::fabs(value - sdata.value);

      if (diff >= tolerance) {
        sdata.value = value;
        //std::cout << src << " " << sdata.value << "\n";
        // for each out-going neighbors
        for (auto jj = graph.edge_begin(src, Galois::MethodFlag::NONE), ej = graph.edge_end(src, Galois::MethodFlag::NONE); jj != ej; ++jj) {
          GNode dst = graph.getEdgeDst(jj);
	  LNode& ddata = graph.getData(dst, Galois::MethodFlag::NONE);
	  ddata.residual += sdata.residual*alpha/std::distance(graph.edge_begin(src), graph.edge_end(src)); // update residual
	  // if the node is not in the worklist and the residual is greater than tolerance
	  if(!ddata.flag && ddata.residual>=tolerance) {
	    ddata.flag = true;
            ctx.push(dst);
	  } 
        }
        sdata.residual = 0.0; // update residual
      } // enf of if
      
    } // end of operator
  };

  double computeResidual(Graph& graph,  GNode src) {
    double retval = 0;
    for (auto jj = graph.edge_begin(src), ej = graph.edge_end(src); jj != ej; ++jj){
      GNode dst = graph.getEdgeDst(jj);
      retval += 1.0/std::distance(graph.edge_begin(dst), graph.edge_end(dst));
    }
    return retval * alpha * (1.0 - alpha);
  }

  std::vector<GNode> cluster_from_sweep(Graph& g) {
    // sparserow* G, sparsevec& p, 
    // std::vector<mwIndex>& cluster, double *outcond, double* outvolume,
    // double *outcut)
    // now we have to do the sweep over p in sorted order by value
    auto nodes = getPRSortedNodes(g);
    struct ldata {
      unsigned volume;
      int cutsize;
    };
    
    std::vector<unsigned> rank(nodes.size());
    std::vector<ldata> data(nodes.size());

    size_t i = 0;
    for(auto n : nodes)
      rank[n] = i++;
    
    unsigned total_degree = 0;

    i = 0;
    for (auto n : nodes) {
      int deg = std::distance(g.edge_begin(n), g.edge_end(n));
      total_degree += deg;
      int change = deg;
      for (auto ni = g.edge_begin(n), ne = g.edge_end(n); ni != ne; ++ni) {
        if (rank[g.getEdgeDst(ni)] < rank[n])
          change -= 2;
      }
      //assert(change > 0 || -change < curcutsize);
      data[i].cutsize = change;
      data[i].volume = deg;
      ++i;
    }
    std::partial_sum(data.begin(), data.end(), data.begin(), [] (const ldata& lhs, const ldata& rhs) -> ldata { return {lhs.volume + rhs.volume, lhs.cutsize + rhs.cutsize}; });
    std::vector<double> conductance(data.size());
    std::transform(data.begin(), data.end(), conductance.begin(),
                   [total_degree] (const ldata& d) -> double {
                     if (d.volume == 0 || total_degree == d.volume)
                       return  1.0;
                     else 
                       return double(d.cutsize)/double(std::min(d.volume, total_degree-d.volume));
                   });

    // for (int i = 0; i < 10; ++i )
    //   std::cout << conductance[i] << " ";
    // std::cout << "\n";

    auto m = std::min_element(conductance.begin(), conductance.end());
    assert(m != conductance.end());
    double mincond = *m;
    //printf("mincond=%f mincondind=%i\n", mincond, mincondind);
    size_t num = std::distance(conductance.begin(), m);
    std::vector<GNode> cluster;
    for (i = 0; i <= num; ++i)
      cluster.push_back(nodes[i]);
    return cluster;
  }



  void operator()(Graph& graph, GNode seed) {
    for (auto ii = graph.edge_begin(seed), ee = graph.edge_end(seed);
         ii != ee; ++ii) {
      auto n = graph.getEdgeDst(ii);
      auto& d = graph.getData(n);
      d.residual = computeResidual(graph,n);
      d.seedset = true;
      d.value = 1 - alpha;
    }
    graph.getData(seed).residual = computeResidual(graph, seed);
    graph.getData(seed).seedset = true;
    graph.getData(seed).value = 1 - alpha;

    typedef Galois::WorkList::dChunkedFIFO<16> WL;
    Galois::for_each_local(graph, Process2(graph), Galois::wl<WL>());
  }
};


//! Find k seeds, in degree order which are at least on hop
template<typename Graph>
std::vector<typename Graph::GraphNode> findPPRSeeds(Graph& g, unsigned k) {
  std::vector<typename Graph::GraphNode> nodes = getDegSortedNodes(g);
  std::set<typename Graph::GraphNode> marks;
  std::vector<typename Graph::GraphNode> retval;
  auto nodeI = nodes.begin();
  while (k) {
    --k;
    while (marks.count(*nodeI))
      ++nodeI;
    auto n = *nodeI++;
    retval.push_back(n);
    marks.insert(n);
    for (auto ii = g.edge_begin(n), ee = g.edge_end(n); ii != ee; ++ii)
      marks.insert(g.getEdgeDst(ii));
  }
  return retval;
}


template<typename Algo>
void run() {
  typedef typename Algo::Graph Graph;

  Algo algo;
  Graph graph;

  algo.readGraph(graph);

  Galois::preAlloc(numThreads + (graph.size() * sizeof(typename Graph::node_data_type)) / Galois::Runtime::MM::hugePageSize);
  Galois::reportPageAlloc("MeminfoPre");

  Galois::StatTimer T;
  std::cout << "Running " << algo.name() << " version\n";
  std::cout << "tolerance: " << tolerance << "\n";
  T.start();
  Galois::do_all_local(graph, [&graph] (typename Graph::GraphNode n) { graph.getData(n).init(); });
  algo(graph);
  T.stop();
  
  Galois::reportPageAlloc("MeminfoPost");

  if (!skipVerify)
    printTop(graph, 10, algo.name().c_str(), numThreads);
}

template<typename Algo>
void runPPR() {
  typedef typename Algo::Graph Graph;

  Algo algo;
  Graph graph;

  algo.readGraph(graph);

  std::cout << "Read " << std::distance(graph.begin(), graph.end()) << " Nodes\n";

  Galois::preAlloc(numThreads + (graph.size() * sizeof(typename Graph::node_data_type)) / Galois::Runtime::MM::hugePageSize);
  Galois::reportPageAlloc("MeminfoPre");

  unsigned numSeeds = 2;

  Galois::StatTimer Tt;
  Tt.start();
  auto seeds = findPPRSeeds(graph, numSeeds);
  Tt.stop();
  std::cout << "Find " << numSeeds << " seeds (found " << seeds.size() << ") in " << Tt.get() << "ms\n";

  std::map<typename Graph::GraphNode, std::deque<unsigned> > clusters;

  unsigned counter = 0;
  for (auto seed : seeds) {

    Galois::StatTimer T1, T2, T3;
    std::cout << "Running " << algo.name() << " version\n";
    std::cout << "tolerance: " << tolerance << "\n";
    T1.start();
    Galois::do_all_local(graph, [&graph] (typename Graph::GraphNode n) { graph.getData(n).init(); });
    T1.stop();
    T2.start();
    algo(graph, seed);
    T2.stop();
    T3.start();
    auto c = algo.cluster_from_sweep(graph);
    T3.stop();
    std::cout << T1.get() << " " << T2.get() << " " << T3.get() << "\n";

    std::cout << seed << " : " << c.size() << "\n";
    // for (auto n : c)
    //   std::cout << n << " ";
    // std::cout << "\n";

    for (auto n : c)
      clusters[n].push_back(counter);
    ++counter;

    Galois::reportPageAlloc("MeminfoPost");
  }

  for (auto np : clusters) {
    std::cout << np.first << ": ";
    for (auto n : np.second)
      std::cout << n << " ";
    std::cout << "\n";
  }

  //if (!skipVerify)
  //printTop(graph, 10, algo.name().c_str(), numThreads);
}













/*------------------------------ Main ------------------------------*/
int main(int argc, char **argv) {
  LonestarStart(argc, argv, name, desc, url);
  Galois::StatManager statManager;

  Galois::StatTimer T("TotalTime");
  T.start();
  switch (algo) {
    case Algo::sync_pr: run<Sync>(); break;
    case Algo::sync_pr_undir: run<SyncUndir>(); break;
    case Algo::async: run<Async>(); break;
    case Algo::async_undir: run<AsyncUndir>(); break;
    case Algo::async_rsd: run<AsyncRsd>(); break;
    case Algo::async_rsd_undir: run<AsyncRsdUndir>(); break;
    case Algo::async_prt: run<AsyncPrt>(); break;
    case Algo::async_prt_undir: run<AsyncPrtUndir>(); break;
    case Algo::async_ppr_rsd: runPPR<PPRAsyncRsd>(); break;
    default: std::cerr << "Unknown algorithm\n"; abort();
  }
  T.stop();

  return 0;
}<|MERGE_RESOLUTION|>--- conflicted
+++ resolved
@@ -89,13 +89,6 @@
       clEnumValEnd), cll::init(Algo::async_prt));
 
 
-<<<<<<< HEAD
-/*------------------------------ synchronous, global, directed (reference: PullAlgo2) ------------------------------*/
-struct Sync {
-  struct LNode {
-    float value[2];
-    unsigned int nout;
-=======
 template<typename Graph>
 unsigned nout(Graph& g, typename Graph::GraphNode n) {
   return std::distance(g.edge_begin(n), g.edge_end(n));
@@ -120,7 +113,6 @@
   struct LNode {
     float value[2];
     void init() { value[0] = value[1] = 1.0 - alpha; }
->>>>>>> 06e9794f
     float getPageRank() { return value[1]; }
     float getPageRank(unsigned int it) { return value[it & 1]; }
     void setPageRank(unsigned it, float v) { value[(it+1) & 1] = v; }
@@ -146,20 +138,6 @@
     }
   }
 
-<<<<<<< HEAD
-  struct Initialize {
-    Graph& g;
-    Initialize(Graph& g): g(g) { }
-    void operator()(Graph::GraphNode n) {
-      LNode& data = g.getData(n);
-      data.value[0] = (1.0 - alpha);
-      data.value[1] = (1.0 - alpha); 
-      data.nout = std::distance(g.edge_begin(n), g.edge_end(n));
-    }
-  };
-
-=======
->>>>>>> 06e9794f
   struct Copy {
     Graph& g;
     Copy(Graph& g): g(g) { }
@@ -351,13 +329,9 @@
   struct LNode {
     float value;
     bool flag; // tracking if it is in the worklist
-<<<<<<< HEAD
-    float getPageRank() { return value; }
-=======
     LNode(): value(1.0) {}
     void init() { value = 1.0 - alpha; flag = true; }
     float getPageRank(int x = 0) { return value; }
->>>>>>> 06e9794f
   };
 
   typedef Galois::Graph::LC_CSR_Graph<LNode,void>
@@ -377,20 +351,6 @@
     }
   }
 
-<<<<<<< HEAD
-  struct Initialize {
-    Graph& g;
-    Initialize(Graph& g): g(g) { }
-    void operator()(Graph::GraphNode n) {
-      LNode& data = g.getData(n);
-      data.value = (1.0 - alpha);
-      data.nout = std::distance(g.edge_begin(n), g.edge_end(n));
-      data.flag = true;
-    }
-  };
-  
-=======
->>>>>>> 06e9794f
   struct Process {
     Graph& graph;
      
@@ -401,18 +361,7 @@
       // the node is processed
       sdata.flag = false;
 
-<<<<<<< HEAD
-      Galois::MethodFlag lockflag = Galois::MethodFlag::NONE;
-
-      double sum = 0;
-      for (auto jj = graph.in_edge_begin(src, lockflag), ej = graph.in_edge_end(src, lockflag); jj != ej; ++jj) {
-        GNode dst = graph.getInEdgeDst(jj);
-        LNode& ddata = graph.getData(dst, lockflag);
-        sum += ddata.value / ddata.nout;
-      }
-=======
       double sum = computePageRankInOut(graph, src, 0, Galois::MethodFlag::NONE);
->>>>>>> 06e9794f
       float value = alpha*sum + (1.0 - alpha);
       float diff = std::fabs(value - sdata.value);
       if (diff > tolerance) {
@@ -523,13 +472,9 @@
   struct LNode {
     float value;
     bool flag; // tracking if it is in the worklist
-<<<<<<< HEAD
-    float getPageRank() { return value; }
-=======
     LNode(): value(1.0) {}
     void init() { value = 1.0 - alpha; flag = true; residual = 0.0; }
     float getPageRank(int x = 0) { return value; }
->>>>>>> 06e9794f
     float residual; // tracking residual
   };
 
@@ -550,21 +495,6 @@
     }
   }
 
-<<<<<<< HEAD
-  struct Initialize {
-    Graph& g;
-    Initialize(Graph& g): g(g) { }
-    void operator()(Graph::GraphNode n) {
-      LNode& data = g.getData(n);
-      data.value = (1.0 - alpha);
-      data.nout = std::distance(g.edge_begin(n), g.edge_end(n));
-      data.flag = true;
-      data.residual = 0.0;
-    }
-  };
-
-=======
->>>>>>> 06e9794f
   struct Process1 {
     AsyncRsd* self;
     Graph& graph;
@@ -603,50 +533,6 @@
 
       // the node is processed
       sdata.flag = false;
-<<<<<<< HEAD
-      double sum = 0;
-      for (auto jj = graph.in_edge_begin(src, lockflag), ej = graph.in_edge_end(src, lockflag); jj != ej; ++jj) {
-        GNode dst = graph.getInEdgeDst(jj);
-        LNode& ddata = graph.getData(dst, lockflag);
-        sum += ddata.value / ddata.nout;
-      }
-
-      // for each out-going neighbors
-      for (auto jj = graph.edge_begin(src, lockflag), ej = graph.edge_end(src, lockflag); jj != ej; ++jj) {
-        GNode dst = graph.getEdgeDst(jj);
-	LNode& ddata = graph.getData(dst, lockflag);
-	ddata.residual += sdata.residual*alpha/sdata.nout; // update residual
-	// if the node is not in the worklist and the residual is greater than tolerance
-	if(!ddata.flag && ddata.residual>=tolerance) {
-	  ddata.flag = true;
-          ctx.push(dst);
-	} 
-      }
-      sdata.value = alpha*sum + (1.0 - alpha); // update pagerank
-      sdata.residual = 0.0; // update residual
-      
-    } // end of operator
-  };
-
-  void operator()(Graph& graph) {
-    Galois::do_all_local(graph, Process1(this, graph), Galois::loopname("P1"));
-    typedef Galois::WorkList::dChunkedFIFO<16> WL;
-    Galois::for_each_local(graph, Process2(graph), Galois::wl<WL>());
-    
-    if(dbg2){
-      bool allsafe = true;
-      Galois::StatTimer Te("ExtraTime");
-      Te.start();
-      for(auto N : graph) {
-        auto& data = graph.getData(N);
-        if (data.residual > tolerance) {
-          allsafe = false;
-          std::cout << N 
-                    << " residual " << data.residual
-                    << " pr " << data.value
-                    << " nout " << data.nout
-                    << "\n";
-=======
       double sum = computePageRankInOut(graph, src, 0, Galois::MethodFlag::NONE);
       float value = alpha*sum + (1.0 - alpha);
       float diff = std::fabs(value - sdata.value);
@@ -663,108 +549,10 @@
 	    ddata.flag = true;
             ctx.push(dst);
 	  } 
->>>>>>> 06e9794f
         }
       }
-      std::cout<<"***** dbg2 allsafe: "<<allsafe<<"\n";
-      Te.stop(); 
-    }
-
-  }
-};
-
-
-
-/*------------------------------ residual-based asynchronous, global, Undirected ------------------------------*/
-struct AsyncRsdUndir {
-  struct LNode {
-    float value;
-    unsigned int nout;
-    bool flag; // tracking if it is in the worklist
-    float getPageRank() { return value; }
-    float residual; // tracking residual
-  };
-
-  typedef Galois::Graph::LC_CSR_Graph<LNode,void>
-    ::with_numa_alloc<true>::type
-    Graph;
-  typedef Graph::GraphNode GNode;
-
-  std::string name() const { return "AsyncRsdUndir"; }
-
-  void readGraph(Graph& graph) {
-    Galois::Graph::readGraph(graph, filename); 
-  }
-
-  struct Initialize {
-    Graph& g;
-    Initialize(Graph& g): g(g) { }
-    void operator()(Graph::GraphNode n) {
-      LNode& data = g.getData(n);
-      data.value = (1.0 - alpha);
-      data.nout = std::distance(g.edge_begin(n), g.edge_end(n));
-      data.flag = true;
-      data.residual = 0.0;
-    }
-  };
-
-  struct Process1 {
-    AsyncRsdUndir* self;
-    Graph& graph;
-     
-    Process1(AsyncRsdUndir* s, Graph& g): self(s), graph(g) { }
-
-    void operator()(const GNode& src, Galois::UserContext<GNode>& ctx) {
-      (*this)(src);
-    }
-
-    void operator()(const GNode& src) {
-      LNode& data = graph.getData(src);
-      // for each in-coming neighbour, add residual
-      for (auto jj = graph.edge_begin(src), ej = graph.edge_end(src); jj != ej; ++jj){
-        GNode dst = graph.getEdgeDst(jj);
-	LNode& ddata = graph.getData(dst);
-	data.residual = (float) data.residual + (float) 1/ddata.nout;  
-      }
-      data.residual = alpha*(1.0-alpha)*data.residual;
-     }
-  }; //--- end of Process1
-  
-  struct Process2 {
-    Graph& graph;
-     
-    Process2(Graph& g): graph(g) { }
-
-    void operator()(const GNode& src, Galois::UserContext<GNode>& ctx) {
-      LNode& sdata = graph.getData(src);
-      if (sdata.residual < tolerance){
-        sdata.flag = false;
-        return;
-      }
-
-      Galois::MethodFlag lockflag = Galois::MethodFlag::NONE;
-
-      // the node is processed
-      sdata.flag = false;
-      double sum = 0;
-      for (auto jj = graph.edge_begin(src, lockflag), ej = graph.edge_end(src, lockflag); jj != ej; ++jj) {
-        GNode dst = graph.getEdgeDst(jj);
-        LNode& ddata = graph.getData(dst, lockflag);
-        sum += ddata.value / ddata.nout;
-        ddata.residual += sdata.residual*alpha/sdata.nout; // update residual
-	// if the node is not in the worklist and the residual is greater than tolerance
-	if(!ddata.flag && ddata.residual>=tolerance) {
-	  ddata.flag = true;
-          ctx.push(dst);
-	} 
-      }
-
-      sdata.value = alpha*sum + (1.0 - alpha); // update pagerank
-      sdata.residual = 0.0; // update residual
-      
-    } // end of operator
-  };
-
+    }
+  };
   void operator()(Graph& graph) {
     Galois::do_all_local(graph, Process1(this, graph), Galois::loopname("P1"));
     typedef Galois::WorkList::dChunkedFIFO<16> WL;
@@ -788,6 +576,124 @@
       std::cout<<"***** dbg2 allsafe: "<<allsafe<<"\n";
       Te.stop(); 
     }
+  }
+};
+
+
+
+/*------------------------------ residual-based asynchronous, global, Undirected ------------------------------*/
+struct AsyncRsdUndir {
+  struct LNode {
+    float value;
+    unsigned int nout;
+    bool flag; // tracking if it is in the worklist
+    float getPageRank() { return value; }
+    float residual; // tracking residual
+  };
+
+  typedef Galois::Graph::LC_CSR_Graph<LNode,void>
+    ::with_numa_alloc<true>::type
+    Graph;
+  typedef Graph::GraphNode GNode;
+
+  std::string name() const { return "AsyncRsdUndir"; }
+
+  void readGraph(Graph& graph) {
+    Galois::Graph::readGraph(graph, filename); 
+  }
+
+  struct Initialize {
+    Graph& g;
+    Initialize(Graph& g): g(g) { }
+    void operator()(Graph::GraphNode n) {
+      LNode& data = g.getData(n);
+      data.value = (1.0 - alpha);
+      data.nout = std::distance(g.edge_begin(n), g.edge_end(n));
+      data.flag = true;
+      data.residual = 0.0;
+    }
+  };
+
+  struct Process1 {
+    AsyncRsdUndir* self;
+    Graph& graph;
+     
+    Process1(AsyncRsdUndir* s, Graph& g): self(s), graph(g) { }
+
+    void operator()(const GNode& src, Galois::UserContext<GNode>& ctx) {
+      (*this)(src);
+    }
+
+    void operator()(const GNode& src) {
+      LNode& data = graph.getData(src);
+      // for each in-coming neighbour, add residual
+      for (auto jj = graph.edge_begin(src), ej = graph.edge_end(src); jj != ej; ++jj){
+        GNode dst = graph.getEdgeDst(jj);
+	LNode& ddata = graph.getData(dst);
+	data.residual = (float) data.residual + (float) 1/ddata.nout;  
+      }
+      data.residual = alpha*(1.0-alpha)*data.residual;
+     }
+  }; //--- end of Process1
+  
+  struct Process2 {
+    Graph& graph;
+     
+    Process2(Graph& g): graph(g) { }
+
+    void operator()(const GNode& src, Galois::UserContext<GNode>& ctx) {
+      LNode& sdata = graph.getData(src);
+      if (sdata.residual < tolerance){
+        sdata.flag = false;
+        return;
+      }
+
+      Galois::MethodFlag lockflag = Galois::MethodFlag::NONE;
+
+      // the node is processed
+      sdata.flag = false;
+      double sum = 0;
+      for (auto jj = graph.edge_begin(src, lockflag), ej = graph.edge_end(src, lockflag); jj != ej; ++jj) {
+        GNode dst = graph.getEdgeDst(jj);
+        LNode& ddata = graph.getData(dst, lockflag);
+        sum += ddata.value / ddata.nout;
+        ddata.residual += sdata.residual*alpha/sdata.nout; // update residual
+	// if the node is not in the worklist and the residual is greater than tolerance
+	if(!ddata.flag && ddata.residual>=tolerance) {
+	  ddata.flag = true;
+          ctx.push(dst);
+	} 
+      }
+
+      sdata.value = alpha*sum + (1.0 - alpha); // update pagerank
+      sdata.residual = 0.0; // update residual
+      
+    } // end of operator
+  };
+
+  void operator()(Graph& graph) {
+    Galois::do_all_local(graph, Process1(this, graph), Galois::loopname("P1"));
+    typedef Galois::WorkList::dChunkedFIFO<16> WL;
+    Galois::for_each_local(graph, Process2(graph), Galois::wl<WL>());
+    
+    if(dbg2){
+      bool allsafe = true;
+      Galois::StatTimer Te("ExtraTime");
+      Te.start();
+      for(auto N : graph) {
+        auto& data = graph.getData(N);
+        if (data.residual > tolerance) {
+          allsafe = false;
+          std::cout << N 
+                    << " residual " << data.residual
+                    << " pr " << data.value
+                    << " nout " << data.nout
+                    << "\n";
+        }
+      }
+      std::cout<<"***** dbg2 allsafe: "<<allsafe<<"\n";
+      Te.stop(); 
+    }
 
   }
 };
@@ -832,21 +738,6 @@
     }
   }
 
-<<<<<<< HEAD
-  struct Initialize {
-    Graph& g;
-    Initialize(Graph& g): g(g) { }
-    void operator()(Graph::GraphNode n) {
-      LNode& data = g.getData(n);
-      data.pagerank = (1.0 - alpha);
-      data.residual = 0.0;
-      data.nout = std::distance(g.edge_begin(n), g.edge_end(n));
-      data.deg = data.nout + std::distance(g.in_edge_begin(n), g.in_edge_end(n));
-    }
-  };
-
-=======
->>>>>>> 06e9794f
   struct Process1 {
     AsyncPrt* self;
     Graph& graph;
@@ -901,16 +792,7 @@
       node = &graph.getData(src);
 
       // update pagerank (consider each in-coming edge)
-<<<<<<< HEAD
-      double sum = 0;
-      for (auto jj = graph.in_edge_begin(src, lockflag), ej = graph.in_edge_end(src, lockflag); jj != ej; ++jj) {
-        GNode dst = graph.getInEdgeDst(jj);
-        LNode& ddata = graph.getData(dst, lockflag);
-        sum += ddata.getPageRank() / ddata.nout;
-      }
-=======
       double sum = computePageRankInOut(graph, src, 0, flag);
->>>>>>> 06e9794f
 
       unsigned nopush = 0;
      
